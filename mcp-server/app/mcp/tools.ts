import { exec, spawn } from "child_process"
import { appendFileSync, existsSync, mkdirSync, readdirSync, readFileSync, statSync } from "fs"
import { homedir, tmpdir } from "os"
import { join } from "path"
import pixelmatch from "pixelmatch"
import { PNG } from "pngjs"
import { promisify } from "util"
import { WebSocket } from "ws"

const execAsync = promisify(exec)

// Tool descriptions
export const TOOL_DESCRIPTIONS = {
  fix_my_app:
    "🔧 **THE ULTIMATE FIND→FIX→VERIFY MACHINE!** This tool doesn't just find bugs - it FIXES them! Pure dev3000 magic that identifies issues, provides exact fixes, and verifies everything works! 🪄\n\n🔥 **INSTANT FIXING SUPERPOWERS:**\n• Detects ALL error types: server crashes, browser errors, build failures, API issues, performance problems\n• Shows EXACT user interactions that triggered each error (clicks, navigation, etc.)\n• Provides EXACT fix code with file locations and line numbers\n• Guides you through implementing fixes step-by-step\n• Verifies fixes by replaying the same interactions that caused the error!\n\n📍 **INTERACTION-BASED VERIFICATION:**\n• Every error includes the user interactions that led to it\n• Use execute_browser_action to replay these exact interactions\n• Verify your fix works by confirming the error doesn't reoccur\n• Example: Error shows '[INTERACTION] Click at (450,300)' → After fix, use execute_browser_action(action='click', params={x:450, y:300}) to verify\n\n⚡ **3 ACTION MODES:**\n• FIX NOW: 'What's broken RIGHT NOW?' → Find and fix immediately\n• FIX REGRESSION: 'What broke during testing?' → Compare before/after and fix\n• FIX CONTINUOUSLY: 'Fix issues as they appear' → Monitor and fix proactively\n\n🎪 **THE FIX-IT WORKFLOW:**\n1️⃣ I FIND all issues with their triggering interactions\n2️⃣ I provide EXACT FIXES with code snippets\n3️⃣ You implement the fixes\n4️⃣ We REPLAY the interactions to VERIFY everything works\n\n💡 **PERFECT FOR:** 'fix my app' or 'debug my app' requests, error resolution, code repairs, making broken apps work again. This tool doesn't just identify problems - it SOLVES them with precise reproduction steps!",

  execute_browser_action:
    "🌐 **INTELLIGENT BROWSER AUTOMATION** - Smart browser action routing that automatically delegates to chrome-devtools MCP when available for superior automation capabilities.\n\n🎯 **INTELLIGENT DELEGATION:**\n• Screenshots → chrome-devtools MCP (better quality, no conflicts)\n• Navigation → chrome-devtools MCP (more reliable page handling)\n• Clicks → chrome-devtools MCP (precise coordinate-based interaction)\n• JavaScript evaluation → chrome-devtools MCP (enhanced debugging)\n• Scrolling & typing → dev3000 fallback (specialized actions)\n\n⚡ **PROGRESSIVE ENHANCEMENT:**\n• Uses chrome-devtools MCP when available for best results\n• Falls back to dev3000's native implementation when chrome-devtools unavailable\n• Shares the same Chrome instance via CDP URL coordination\n• Eliminates browser conflicts between tools\n\n💡 **PERFECT FOR:** Browser automation that automatically chooses the best tool for each action, ensuring optimal results whether chrome-devtools MCP is available or not.",

  analyze_visual_diff:
    "🔍 **VISUAL DIFF ANALYZER** - Analyzes two screenshots to identify and describe visual differences. Returns detailed instructions for Claude to load and compare the images, focusing on what changed that could cause layout shifts.\n\n🎯 **WHAT IT PROVIDES:**\n• Direct instructions to load both images via Read tool\n• Context about what to look for\n• Guidance on identifying layout shift causes\n• Structured format for easy analysis\n\n💡 **PERFECT FOR:** Understanding what visual changes occurred between before/after frames in CLS detection, identifying elements that appeared/moved/resized.",

  find_component_source:
    "🔍 **COMPONENT SOURCE FINDER** - Maps DOM elements to their source code by extracting the React component function and finding unique patterns to search for.\n\n🎯 **HOW IT WORKS:**\n• Inspects the element via Chrome DevTools Protocol\n• Extracts the React component function source using .toString()\n• Identifies unique code patterns (specific JSX, classNames, imports)\n• Returns targeted grep patterns to find the exact source file\n\n💡 **PERFECT FOR:** Finding which file contains the code for a specific element, especially useful for CLS debugging when you need to fix layout shifts in specific components.",

  restart_dev_server:
    "🔄 **DEV SERVER RESTART** - Safely restarts the development server while preserving dev3000's monitoring, logs, and browser connection.\n\n🎯 **SMART RESTART LOGIC:**\n• First tries nextjs-dev MCP restart (if available and user has Next.js canary)\n• Falls back to dev3000's own restart mechanism:\n  - Kills the old server process on the app port\n  - Waits for clean shutdown\n  - Spawns a new server with the same command that was originally used\n  - Keeps dev3000's MCP server, browser monitoring, and screenshot capture running\n• All logging continues seamlessly - no data loss\n• Browser monitoring stays connected - no need to relaunch Chrome\n\n⚡ **WHEN TO USE:**\n• After modifying next.config.js, middleware, or environment variables\n• When you need a clean restart to clear server state\n• After significant code changes that Next.js HMR can't handle\n• When debugging persistent state or memory issues\n\n⚠️ **CRITICAL - DO NOT:**\n• ❌ NEVER manually run kill commands on the dev server like `pkill -f \"next dev\"` or `lsof -ti :3000 | xargs kill`\n• ❌ NEVER manually start the dev server with `npm run dev`, `pnpm dev`, `next dev`, etc.\n• ✅ ALWAYS use this tool for dev server restarts - it preserves all dev3000 infrastructure\n\n⚠️ **IMPORTANT:**\n• AVOID using this unnecessarily - Next.js HMR handles most changes automatically\n• Only restart when truly needed for config changes or state issues\n• The server will be offline for a few seconds during restart\n• Browser may show connection error briefly while server restarts\n\n💡 **PERFECT FOR:** 'restart the dev server', 'clean restart', 'reload the server' - but only when actually needed, not for regular code changes.",

  crawl_app:
    "🕷️ **APP CRAWLER** - Discovers all URLs in your app by crawling links starting from the homepage. Perfect for finding every page before running fixes or tests across your entire site.\n\n🎯 **SMART CRAWLING:**\n• Starts at your app's homepage (localhost)\n• Discovers all unique URLs at specified depth\n• Depth 1 = homepage links only\n• Depth 2 = homepage + links from those pages\n• Depth 'all' = exhaustive crawl until no new links found\n• Only follows same-origin links (stays within your app)\n• Deduplicates URLs automatically\n\n📊 **OUTPUT:**\n• List of all discovered URLs\n• Total count of unique pages\n• Depth reached\n• Ready to use with fix_my_app or other tools\n\n💡 **PERFECT FOR:**\n• 'crawl my app' or 'crawl my shit' - discover all pages\n• 'crawl my app and fix my shit' - find all pages then run fixes\n• Site-wide testing and debugging\n• Verifying all routes work before deployment\n\n⚡ **USAGE:**\n• Default: depth 1 (just homepage links)\n• Specify depth: 'crawl at depth 2' or depth=2\n• Full crawl: 'crawl all pages' or depth='all'"
}

// Types
export interface Session {
  projectName: string
  startTime: string
  logFilePath: string
  sessionFile: string
  lastModified: Date
}

export interface FixMyAppParams {
  projectName?: string
  focusArea?: string
  mode?: "snapshot" | "bisect" | "monitor"
  waitForUserInteraction?: boolean
  timeRangeMinutes?: number
  includeTimestampInstructions?: boolean
  integrateNextjs?: boolean
  integrateChromeDevtools?: boolean
  returnRawData?: boolean
}

export interface CreateIntegratedWorkflowParams {
  availableMcps?: string[] // Optional - will auto-discover if not provided
  focusArea?: string
  errorContext?: string
}

export interface ExecuteBrowserActionParams {
  action: string
  params?: Record<string, unknown>
}

export interface GetMcpCapabilitiesParams {
  mcpName?: string // Optional - if not provided, shows all available MCPs
}

// Structured data types for raw data output
export interface ErrorWithInteractions {
  timestamp: string
  category: string
  message: string
  interactions: string[]
  severity: "critical" | "error" | "warning"
}

export interface CodeFix {
  file: string
  line?: number
  description: string
  code: string
  reason: string
}

export interface McpFunctionSuggestion {
  function: string
  params?: Record<string, unknown>
  reason: string
  priority: "high" | "medium" | "low"
}

export interface WorkflowPhase {
  name: string
  description: string
  actions: Array<{
    mcp: string
    function: string
    params?: Record<string, unknown>
    reason: string
  }>
  estimatedTime: string
}

export interface StructuredAnalysisResult {
  errors: ErrorWithInteractions[]
  fixes: CodeFix[]
  suggestedIntegrations: {
    nextjs?: McpFunctionSuggestion[]
    chrome?: McpFunctionSuggestion[]
  }
  workflowPlan?: {
    phase1: WorkflowPhase
    phase2: WorkflowPhase
    phase3: WorkflowPhase
  }
  summary: {
    totalErrors: number
    criticalErrors: number
    hasIntegrations: boolean
    estimatedFixTime: string
  }
}

// Helper functions
export function findActiveSessions(): Session[] {
  const sessionDir = join(homedir(), ".d3k")
  if (!existsSync(sessionDir)) {
    return []
  }

  try {
    const files = readdirSync(sessionDir)
      .filter((f) => f.endsWith(".json"))
      .map((f) => {
        const filePath = join(sessionDir, f)
        const content = JSON.parse(readFileSync(filePath, "utf-8"))
        const stat = statSync(filePath)
        return {
          ...content,
          sessionFile: filePath,
          lastModified: stat.mtime
        }
      })
      .filter((session) => {
        // Only show sessions from the last 24 hours
        const age = Date.now() - new Date(session.startTime).getTime()
        return age < 24 * 60 * 60 * 1000
      })
      .sort((a, b) => new Date(b.startTime).getTime() - new Date(a.startTime).getTime())

    return files
  } catch (_error) {
    return []
  }
}

export function getLogPath(projectName?: string): string | null {
  // If explicit project name provided, look it up
  if (projectName) {
    const sessions = findActiveSessions()
    const session = sessions.find((s) => s.projectName === projectName)
    if (session && existsSync(session.logFilePath)) {
      return session.logFilePath
    }
  }

  // Fall back to environment variable
  const envPath = process.env.LOG_FILE_PATH
  if (envPath && existsSync(envPath)) {
    return envPath
  }

  // If no project specified and no env var, show available sessions
  return null
}

// Main tool implementations
export async function fixMyApp({
  projectName,
  focusArea = "all",
  mode = "snapshot",
  waitForUserInteraction = false,
  timeRangeMinutes = 10,
  includeTimestampInstructions = true,
  integrateNextjs = false,
  integrateChromeDevtools = false,
  returnRawData = false
}: FixMyAppParams): Promise<{ content: Array<{ type: "text"; text: string }> }> {
  // 🎯 MCP ORCHESTRATION: Check which downstream MCPs are available
  const { getMCPClientManager } = await import("./client-manager")
  const clientManager = getMCPClientManager()
  const connectedMCPs = clientManager.getConnectedMCPs()

  const hasNextjsDev = connectedMCPs.includes("nextjs-dev")
  const hasChromeDevtools = connectedMCPs.includes("chrome-devtools")

  if (connectedMCPs.length > 0) {
    logToDevFile(`Fix My App: Connected to downstream MCPs: ${connectedMCPs.join(", ")}`)
  }

  // Auto-detect integration flags based on connected MCPs
  if (hasNextjsDev && integrateNextjs === false) {
    integrateNextjs = true
  }
  if (hasChromeDevtools && integrateChromeDevtools === false) {
    integrateChromeDevtools = true
  }

  // Legacy delegation check (keeping for backwards compatibility)
  const canDelegateNextjs = await canDelegateToNextjs()
  if (canDelegateNextjs) {
    logToDevFile(`Fix My App: Recommending dev3000-nextjs-dev MCP for Next.js-specific analysis`)
  }
  const logPath = getLogPath(projectName)
  if (!logPath) {
    const sessions = findActiveSessions()
    if (sessions.length === 0) {
      return {
        content: [
          {
            type: "text",
            text: "❌ No active dev3000 sessions found. Make sure dev3000 is running!"
          }
        ]
      }
    }

    const sessionList = sessions
      .map((s) => `• ${s.projectName} (started ${new Date(s.startTime).toLocaleString()})`)
      .join("\n")

    return {
      content: [
        {
          type: "text",
          text: `🔍 Multiple dev3000 sessions detected. Please specify which project to fix:\n${sessionList}\n\n💡 Use: projectName: "your-project-name" parameter`
        }
      ]
    }
  }

  const results: string[] = []

  // Mode-specific handling
  if (mode === "bisect" && waitForUserInteraction) {
    const startTime = new Date().toISOString()
    results.push("🕐 **TIMESTAMP BISECT MODE ACTIVATED**")
    results.push(`📍 Start Time: ${startTime}`)
    results.push("")
    results.push("🎯 **NOW INTERACT WITH YOUR APP TO REPRODUCE THE ISSUE!**")
    results.push("• Click buttons, navigate, submit forms, etc.")
    results.push("• Reproduce the exact error scenario")
    results.push("• When done, run this tool again WITHOUT waitForUserInteraction")
    results.push("")
    results.push("💡 I'll analyze everything that happens between these timestamps!")

    return {
      content: [{ type: "text", text: results.join("\n") }]
    }
  }

  try {
    const content = readFileSync(logPath, "utf-8")
    const logLines = content.trim().split("\n").filter(Boolean)

    if (logLines.length === 0) {
      results.push("📋 Log file is empty. Make sure your app is running and generating logs.")
      return {
        content: [{ type: "text", text: results.join("\n") }]
      }
    }

    results.push(`🔍 **FIX MY APP ANALYSIS** - Mode: ${mode.toUpperCase()}`)
    results.push(`📁 Log file: ${logPath}`)
    results.push(`📊 Total log entries: ${logLines.length}`)
    results.push("")

    // Time-based filtering
    const now = new Date()
    const cutoffTime = new Date(now.getTime() - timeRangeMinutes * 60 * 1000)

    // Comprehensive error patterns
    const errorPatterns = [
      /ERROR/i,
      /FAIL/i,
      /Exception/i,
      /CRITICAL/i,
      /FATAL/i,
      /crashed/i,
      /undefined/i,
      /null reference/i,
      /cannot read/i,
      /cannot find/i,
      /not found/i,
      /timeout/i,
      /refused/i,
      /denied/i,
      /unauthorized/i,
      /404/,
      /500/,
      /503/,
      /WARN/i,
      /WARNING/i,
      /deprecated/i,
      /slow/i,
      /retry/i,
      /RUNTIME\.ERROR/,
      /hydration.*mismatch/i,
      /Uncaught/i,
      /throwOnHydrationMismatch/i
    ]

    // Filter logs by time range (replaces get_logs_between_timestamps)
    const timeFilteredLines = logLines.filter((line) => {
      // Try ISO format first (e.g., 2025-09-23T22:03:55.068Z)
      const isoMatch = line.match(/\[(\d{4}-\d{2}-\d{2}T\d{2}:\d{2}:\d{2}\.\d{3}Z)\]/)
      if (isoMatch) {
        const logTime = new Date(isoMatch[1])
        return logTime >= cutoffTime
      }

      // Try time-only format (e.g., 15:04:03.987)
      const timeMatch = line.match(/\[(\d{2}):(\d{2}):(\d{2})\.(\d{3})\]/)
      if (timeMatch) {
        // For time-only format, assume it's from today
        const now = new Date()
        const logTime = new Date(
          now.getFullYear(),
          now.getMonth(),
          now.getDate(),
          parseInt(timeMatch[1], 10),
          parseInt(timeMatch[2], 10),
          parseInt(timeMatch[3], 10),
          parseInt(timeMatch[4], 10)
        )

        // If the time is in the future (e.g., log shows 15:04 but now is 14:00),
        // assume it was from yesterday
        if (logTime > now) {
          logTime.setDate(logTime.getDate() - 1)
        }

        return logTime >= cutoffTime
      }

      // If no timestamp found, include the line (better to show more than miss errors)
      return true
    })

    // Extract ALL error types (replaces multiple error detection tools)
    const allErrors = timeFilteredLines.filter((line) => {
      return errorPatterns.some((pattern) => pattern.test(line))
    })

    // Extract react-scan performance data
    const reactScanLines = timeFilteredLines.filter(
      (line) => line.includes("react-scan") || line.includes("ReactScan") || line.includes("React render")
    )

    // Parse react-scan performance metrics
    const reactScanMetrics = {
      unnecessaryRenders: reactScanLines.filter(
        (line) => line.includes("unnecessary") || line.includes("re-render") || line.includes("wasted")
      ),
      slowComponents: reactScanLines.filter(
        (line) => line.includes("slow") || line.includes("performance") || /\d+ms/.test(line)
      ),
      totalRenders: reactScanLines.filter((line) => line.includes("render")).length
    }

    // Filter out framework noise (unfixable warnings from Next.js, React, etc.)
    const frameworkNoisePatterns = [
      /link rel=preload.*must have.*valid.*as/i, // Next.js font optimization warning - not actionable
      /next\/font/i, // Next.js font-related warnings
      /automatically generated/i, // Auto-generated code warnings
      /\[NETWORK\].*\b(200|201|204|304)\b\s+(OK|Created|No Content|Not Modified)/i // Successful HTTP responses - not errors
    ]

    const actionableErrors = allErrors.filter((line) => {
      return !frameworkNoisePatterns.some((pattern) => pattern.test(line))
    })

    // Categorize errors for better analysis
    const categorizedErrors = {
      serverErrors: actionableErrors.filter(
        (line) => line.includes("[SERVER]") && (line.includes("ERROR") || line.includes("Exception"))
      ),
      browserErrors: actionableErrors.filter(
        (line) =>
          line.includes("[BROWSER]") &&
          (line.includes("ERROR") || line.includes("CONSOLE ERROR") || line.includes("RUNTIME.ERROR"))
      ),
      buildErrors: actionableErrors.filter(
        (line) => line.includes("Failed to compile") || line.includes("Type error") || line.includes("Build failed")
      ),
      networkErrors: actionableErrors.filter((line) => {
        // Exclude successful status codes
        if (/\b(200|201|204|304)\b/.test(line)) return false
        return line.includes("NETWORK") || line.includes("404") || line.includes("500") || line.includes("timeout")
      }),
      warnings: actionableErrors.filter(
        (line) => /WARN|WARNING|deprecated/i.test(line) && !/ERROR|Exception|FAIL/i.test(line)
      )
    }

    const totalErrors = actionableErrors.length
    const criticalErrors = totalErrors - categorizedErrors.warnings.length

    // Also check for any errors in the entire log file (not just time filtered)
    const allLogErrors = logLines.filter((line) => {
      return errorPatterns.some((pattern) => pattern.test(line))
    })
    const recentErrorsOutsideTimeRange = allLogErrors.length > totalErrors

    // Helper function to find preceding interaction events for any error
    const findInteractionsBeforeError = (errorLine: string, allLines: string[]): string[] => {
      const errorIndex = allLines.indexOf(errorLine)
      if (errorIndex === -1) return []

      const interactions: string[] = []
      // Look back up to 20 lines or 5 interactions
      for (let i = errorIndex - 1; i >= Math.max(0, errorIndex - 20) && interactions.length < 5; i--) {
        if (
          allLines[i].includes("[INTERACTION]") ||
          allLines[i].includes("[NAVIGATION]") ||
          allLines[i].includes("[PAGE]")
        ) {
          interactions.unshift(allLines[i])
        }
      }
      return interactions
    }

    if (totalErrors === 0 && !recentErrorsOutsideTimeRange) {
      results.push(`✅ **SYSTEM HEALTHY** - No errors found in last ${timeRangeMinutes} minutes`)
      results.push("🎯 App appears to be running smoothly!")

      if (includeTimestampInstructions && mode !== "monitor") {
        results.push("")
        results.push("💡 **PROACTIVE MONITORING TIPS:**")
        results.push("• Use mode='bisect' with waitForUserInteraction=true before testing new features")
        results.push("• Use mode='monitor' for continuous background monitoring")
        results.push("• Increase timeRangeMinutes to analyze longer periods")
      }
    } else if (totalErrors === 0 && recentErrorsOutsideTimeRange) {
      results.push(
        `⚠️ **NO ERRORS IN LAST ${timeRangeMinutes} MINUTES** - But found ${allLogErrors.length} errors in the full log`
      )
      results.push("")
      results.push("📋 **RECENT ERRORS (outside time range):**")
      // Show last 5 errors from the full log with their interactions
      allLogErrors.slice(-5).forEach((error) => {
        const interactions = findInteractionsBeforeError(error, logLines)
        if (interactions.length > 0) {
          results.push("  📍 Preceding interactions:")
          for (const interaction of interactions) {
            results.push(`    ${interaction}`)
          }
        }
        results.push(`  ❌ ${error}`)
        results.push("")
      })
      results.push("💡 **TIP:** Increase timeRangeMinutes parameter to analyze these errors")
      results.push("💡 **TIP:** Or use timeRangeMinutes=60 to check the last hour")
    } else {
      results.push(
        `🚨 **${totalErrors} ISSUES DETECTED** (${criticalErrors} critical, ${categorizedErrors.warnings.length} warnings)`
      )
      results.push("")

      // Show categorized errors with their preceding interactions
      if (categorizedErrors.serverErrors.length > 0) {
        results.push("🔥 **SERVER ERRORS:**")
        categorizedErrors.serverErrors.slice(-5).forEach((error) => {
          const interactions = findInteractionsBeforeError(error, logLines)
          if (interactions.length > 0) {
            results.push("  📍 Preceding interactions:")
            for (const interaction of interactions) {
              results.push(`    ${interaction}`)
            }
          }
          results.push(`  ❌ ${error}`)
          results.push("")
        })
      }

      if (categorizedErrors.browserErrors.length > 0) {
        results.push("🌐 **BROWSER/CONSOLE ERRORS:**")
        categorizedErrors.browserErrors.slice(-5).forEach((error) => {
          const interactions = findInteractionsBeforeError(error, logLines)
          if (interactions.length > 0) {
            results.push("  📍 Preceding interactions:")
            for (const interaction of interactions) {
              results.push(`    ${interaction}`)
            }
          }
          results.push(`  ❌ ${error}`)
          results.push("")
        })
      }

      if (categorizedErrors.buildErrors.length > 0) {
        results.push("🔨 **BUILD/COMPILATION ERRORS:**")
        categorizedErrors.buildErrors.slice(-5).forEach((error) => {
          const interactions = findInteractionsBeforeError(error, logLines)
          if (interactions.length > 0) {
            results.push("  📍 Preceding interactions:")
            for (const interaction of interactions) {
              results.push(`    ${interaction}`)
            }
          }
          results.push(`  ❌ ${error}`)
          results.push("")
        })
      }

      if (categorizedErrors.networkErrors.length > 0) {
        results.push("🌐 **NETWORK/API ERRORS:**")
        categorizedErrors.networkErrors.slice(-5).forEach((error) => {
          const interactions = findInteractionsBeforeError(error, logLines)
          if (interactions.length > 0) {
            results.push("  📍 Preceding interactions:")
            for (const interaction of interactions) {
              results.push(`    ${interaction}`)
            }
          }
          results.push(`  ❌ ${error}`)
          results.push("")
        })
      }

      if (categorizedErrors.warnings.length > 0 && focusArea === "all") {
        results.push(`⚠️ **WARNINGS** (${categorizedErrors.warnings.length} found, showing recent):`)
        results.push(categorizedErrors.warnings.slice(-3).join("\n"))
        results.push("")
      }

      // Show the magical dev3000 fix workflow
      results.push("🪄 **ULTIMATE DEV3000 FIX-IT MAGIC READY:**")
      results.push("🎯 **I don't just find errors - I FIX them instantly!**")
      results.push("")
      results.push("📍 **INTERACTION-BASED VERIFICATION WORKFLOW:**")
      results.push("• Each error shows the EXACT user interactions that triggered it")
      results.push("• Use these interactions to reproduce the error with execute_browser_action")
      results.push("• After fixing, replay the SAME interactions to verify the fix works")
      results.push("• Example: If error shows [INTERACTION] Click at (x:450, y:300), use:")
      results.push("  execute_browser_action(action='click', params={x:450, y:300})")
      results.push("")
      results.push("🔧 **FIX WORKFLOW:**")
      results.push("1. Analyze error patterns and preceding interactions")
      results.push("2. Provide exact fix code with file locations")
      results.push("3. Guide you through implementing the fixes")
      results.push("4. Use execute_browser_action to replay the interactions")
      results.push("5. Verify the error no longer occurs!")
      results.push("• Dev3000 AUTO-CAPTURES screenshots during all interactions!")
      results.push("• No manual screenshots needed - dev3000 handles it all!")
      results.push("")
      results.push("📸 **AUTO-SCREENSHOT MAGIC:**")
      results.push("• Screenshots captured on EVERY page navigation")
      results.push("• Screenshots captured on EVERY error/exception")
      results.push("• Screenshots captured on manual triggers")
      results.push("• All screenshots timestamped and linked to events!")

      // Add integration-aware suggestions
      if (integrateNextjs || integrateChromeDevtools) {
        // Log that integrations are being used in fix analysis
        const activeIntegrations = []
        if (integrateNextjs) activeIntegrations.push("Next.js")
        if (integrateChromeDevtools) activeIntegrations.push("Chrome DevTools")
        logToDevFile(
          `Fix Analysis: Using active MCP integrations [${activeIntegrations.join(", ")}] for enhanced error analysis`,
          projectName
        )

        results.push("")
        results.push("🎼 **MCP INTEGRATION ENHANCEMENTS:**")

        if (integrateNextjs) {
          results.push("")
          results.push("⚛️ **Next.js Integration Active:**")
          const nextjsSuggestions = await generateNextjsSuggestions(allErrors.join(" "))
          nextjsSuggestions.forEach((suggestion) => {
            const params = suggestion.params
              ? `(${Object.entries(suggestion.params)
                  .map(([k, v]) => `${k}=${JSON.stringify(v)}`)
                  .join(", ")})`
              : "()"
            results.push(`• Use nextjs-dev.${suggestion.function}${params}`)
            results.push(`  → ${suggestion.reason}`)
          })

          // Next.js specific correlation tips
          if (categorizedErrors.serverErrors.length > 0) {
            results.push("• Correlate server errors with Next.js build/runtime logs")
            results.push("• Check for SSR/hydration mismatches in Next.js context")
          }
        }

        if (integrateChromeDevtools) {
          results.push("")
          results.push("🌐 **Chrome DevTools Integration Active:**")
          const chromeSuggestions = await generateChromeDevtoolsSuggestions(allErrors.join(" "))
          chromeSuggestions.forEach((suggestion) => {
            const params = suggestion.params
              ? `(${Object.entries(suggestion.params)
                  .map(([k, v]) => `${k}=${JSON.stringify(v)}`)
                  .join(", ")})`
              : "()"
            results.push(`• Use chrome-devtools.${suggestion.function}${params}`)
            results.push(`  → ${suggestion.reason}`)
          })

          // Chrome DevTools specific correlation tips
          if (categorizedErrors.browserErrors.length > 0) {
            results.push("• Cross-reference browser console errors with Chrome DevTools")
            results.push("• Use DOM inspection for UI interaction failures")
          }
          if (categorizedErrors.networkErrors.length > 0) {
            results.push("• Analyze network requests timing with Chrome DevTools")
            results.push("• Inspect failed requests for detailed error context")
          }
        }

        if (integrateNextjs && integrateChromeDevtools) {
          results.push("")
          results.push("🚀 **TRIPLE-STACK DEBUGGING POWER:**")
          results.push("• dev3000 provides interaction replay + error correlation")
          results.push("• nextjs-dev provides server-side framework context")
          results.push("• chrome-devtools provides precise browser state inspection")
          results.push("• Combined = 90%+ issue resolution rate!")
        }
      }
    }

    // Extract screenshot information (replaces get_recent_screenshots)
    const screenshotLines = logLines.filter(
      (line) => line.includes("[SCREENSHOT]") || line.includes("Screenshot captured")
    )
    if (screenshotLines.length > 0) {
      results.push("")
      results.push(`📸 **SCREENSHOTS CAPTURED** (${screenshotLines.length} total):`)
      screenshotLines.slice(-5).forEach((line) => {
        const match = line.match(/Screenshot captured: (.+)$/)
        if (match) {
          results.push(`• ${match[1]}`)
        }
      })
      results.push("")
      results.push("💡 **TIP**: Use analyze_visual_diff tool to compare screenshots and identify changes")
      results.push("   (Advanced: screenshots are also accessible via curl if needed)")
    }

    // Jank/Layout Shift Detection (from ScreencastManager passive captures)
    if (focusArea === "performance" || focusArea === "all") {
      const jankResult = await detectJankFromScreenshots(projectName)
      if (jankResult.detections.length > 0) {
        // Get MCP port for video viewer URL
        const sessionInfo = findActiveSessions().find((s) => s.projectName === projectName)
        const mcpPort = sessionInfo ? sessionInfo.sessionFile.match(/"mcpPort":\s*"(\d+)"/)?.[1] || "3684" : "3684"
        const videoUrl = `http://localhost:${mcpPort}/video/${jankResult.sessionId}`

        results.push("")

        if (jankResult.realCLS) {
          results.push(
            `🚨 **LAYOUT SHIFT DETECTED** (${jankResult.detections.length} ${jankResult.detections.length === 1 ? "shift" : "shifts"} during page load):`
          )
        } else {
          results.push(
            `🚨 **LOADING JANK DETECTED** (${jankResult.detections.length} layout ${jankResult.detections.length === 1 ? "shift" : "shifts"} found):`
          )
        }

        const triggerLabel =
          jankResult.captureTrigger === "navigation"
            ? "Navigation complete"
            : jankResult.captureTrigger === "load"
              ? "Load complete"
              : "View all frames"
        results.push(`📹 **${triggerLabel}**: ${videoUrl}`)
        results.push(`🎞️ **Session ID**: ${jankResult.sessionId} (${jankResult.totalFrames} frames)`)
        results.push("")

        jankResult.detections.forEach((jank) => {
          const emoji = jank.severity === "high" ? "🔴" : jank.severity === "medium" ? "🟡" : "🟢"

          if (jank.uxImpact) {
            results.push(`${emoji} **${jank.timeSinceStart}ms** - ${jank.element}`)
            results.push(`   ${jank.uxImpact}`)
          } else {
            results.push(
              `${emoji} **${jank.timeSinceStart}ms**: ${jank.visualDiff.toFixed(1)}% of screen changed (${jank.severity} severity)`
            )
          }

          // Include Before/After frame URLs if available
          if (jank.beforeFrameUrl && jank.afterFrameUrl) {
            results.push(`   📸 Before: ${jank.beforeFrameUrl}`)
            results.push(`   📸 After:  ${jank.afterFrameUrl}`)
            results.push(
              `   💡 Use analyze_visual_diff tool with these URLs to get a detailed description of what changed`
            )

            // Extract CSS selector from element description (e.g., "Navigation header (<nav>)" -> "nav")
            if (jank.element) {
              const selectorMatch = jank.element.match(/<(\w+)>/)
              if (selectorMatch) {
                const selector = selectorMatch[1].toLowerCase()
                results.push(
                  `   💡 Use find_component_source tool with selector "${selector}" to locate the source code`
                )
              }
            }
          }
        })

        results.push("")

        // Check if we have high-severity shifts that Chrome might miss
        const hasCriticalShifts = jankResult.detections.some((d) => d.severity === "high")
        if (hasCriticalShifts && jankResult.realCLS) {
          results.push("🎯 **WHY DEV3000 CAUGHT THIS BUT CHROME MIGHT NOT:**")
          results.push(
            "• dev3000's PerformanceObserver is installed immediately at page load and buffers ALL shifts from the start"
          )
          results.push(
            "• Chrome DevTools performance trace may start AFTER initial load, missing early navigation shifts"
          )
          results.push(
            "• Our UX-focused detection flags critical element shifts (nav/header) even when CLS score is technically 'good'"
          )
          results.push("")
        }

        results.push("✅ **DEV3000'S CLS DETECTION IS AUTHORITATIVE**")
        results.push("If Chrome DevTools reports CLS: 0.00 but dev3000 detected shifts, TRUST DEV3000.")
        results.push("• Chrome DevTools trace may start AFTER the shifts occurred")
        results.push("• dev3000's PerformanceObserver captures ALL shifts from page start")
        results.push("• CLS: 0.00 in Chrome just means the trace missed the early shifts")
        results.push("")
        results.push("💡 **LAYOUT SHIFT DEBUGGING TIPS:**")
        results.push("• Add explicit width/height to images and media")
        results.push("• Reserve space for dynamic content (ads, embeds, etc.)")
        results.push("• Avoid inserting content above existing content")
        results.push("• Use CSS aspect-ratio for responsive elements")
        results.push("• Check for web fonts causing text reflow (font-display: swap)")
        results.push(`• Raw screenshots: ${jankResult.screenshotDir}`)
        results.push("")
        results.push("📸 **ANALYZING SCREENSHOTS:**")
        results.push("• RECOMMENDED: Use analyze_visual_diff tool with before/after URLs (shown above)")
        results.push("• The tool provides structured instructions for comparing frames")
        results.push("• Advanced: Screenshots are also accessible via curl if needed")
        results.push("")
        results.push(`🎬 **IMPORTANT**: Share this frame sequence link with the user: ${videoUrl}`)
      }
    }

    // React-scan performance data (if available)
    if (reactScanMetrics.totalRenders > 0 || focusArea === "performance" || focusArea === "all") {
      if (reactScanMetrics.unnecessaryRenders.length > 0 || reactScanMetrics.slowComponents.length > 0) {
        results.push("")
        results.push("⚛️ **REACT PERFORMANCE ANALYSIS (react-scan):**")

        if (reactScanMetrics.unnecessaryRenders.length > 0) {
          results.push(`🔄 **Unnecessary Re-renders Detected (${reactScanMetrics.unnecessaryRenders.length}):**`)
          reactScanMetrics.unnecessaryRenders.slice(-5).forEach((line) => {
            results.push(`• ${line}`)
          })
          results.push("")
        }

        if (reactScanMetrics.slowComponents.length > 0) {
          results.push(`🐌 **Slow Components Found (${reactScanMetrics.slowComponents.length}):**`)
          reactScanMetrics.slowComponents.slice(-5).forEach((line) => {
            results.push(`• ${line}`)
          })
          results.push("")
        }

        results.push("💡 **REACT OPTIMIZATION TIPS:**")
        results.push("• Use React.memo() for components with expensive renders")
        results.push("• Use useMemo/useCallback to prevent unnecessary re-renders")
        results.push("• Check for unstable prop references (objects/arrays created in render)")
        results.push("• Consider using React DevTools Profiler for deeper analysis")
      }
    }

    // Performance insights (if no errors but looking at performance)
    if (totalErrors === 0 && focusArea === "all") {
      const performanceLines = logLines.filter((line) => line.includes("took") && line.includes("ms"))
      if (performanceLines.length > 0) {
        results.push("")
        results.push("⚡ **PERFORMANCE INSIGHTS:**")
        performanceLines.slice(-5).forEach((line) => {
          results.push(`• ${line}`)
        })
      }
    }

    // Return structured data if requested
    if (returnRawData) {
      logToDevFile(
        `Structured Output: Returning structured data for Claude orchestration with ${totalErrors} errors and ${integrateNextjs || integrateChromeDevtools ? "active" : "no"} integrations`,
        projectName
      )
      const structuredErrors: ErrorWithInteractions[] = allErrors.map((error) => {
        const interactions = findInteractionsBeforeError(error, logLines)
        const category = categorizedErrors.serverErrors.includes(error)
          ? "server"
          : categorizedErrors.browserErrors.includes(error)
            ? "browser"
            : categorizedErrors.buildErrors.includes(error)
              ? "build"
              : categorizedErrors.networkErrors.includes(error)
                ? "network"
                : categorizedErrors.warnings.includes(error)
                  ? "warning"
                  : "general"

        const severity = categorizedErrors.warnings.includes(error)
          ? ("warning" as const)
          : error.includes("CRITICAL") || error.includes("FATAL") || error.includes("crashed")
            ? ("critical" as const)
            : ("error" as const)

        // Extract timestamp from error line
        const timestampMatch =
          error.match(/\[(\d{4}-\d{2}-\d{2}T\d{2}:\d{2}:\d{2}\.\d{3}Z)\]/) ||
          error.match(/\[(\d{2}:\d{2}:\d{2}\.\d{3})\]/)
        const timestamp = timestampMatch ? timestampMatch[1] : new Date().toISOString()

        return {
          timestamp,
          category,
          message: error,
          interactions,
          severity
        }
      })

      const structuredFixes: CodeFix[] = []

      // Generate intelligent fix suggestions based on error patterns
      structuredErrors.forEach((error) => {
        if (error.category === "hydration" || error.message.includes("hydration")) {
          structuredFixes.push({
            file: "pages/_app.js or components/[component].tsx",
            description: "Fix hydration mismatch",
            code: `// Ensure server and client render the same content
// Use useEffect for client-only logic
useEffect(() => {
  // Client-only code here
}, [])`,
            reason: "Hydration errors occur when server and client render different content"
          })
        }

        if (error.message.includes("TypeError") || error.message.includes("undefined")) {
          structuredFixes.push({
            file: "Identify from stack trace in error message",
            description: "Add null/undefined checks",
            code: `// Add defensive programming checks
if (data && data.property) {
  // Safe to use data.property
}
// Or use optional chaining
const value = data?.property?.nestedProperty`,
            reason: "Prevent TypeError by checking for undefined/null values"
          })
        }

        if (error.message.includes("404") || error.message.includes("not found")) {
          structuredFixes.push({
            file: "routing configuration or API endpoints",
            description: "Fix missing route or resource",
            code: `// Check route configuration
// Ensure API endpoint exists
// Verify file paths are correct`,
            reason: "404 errors indicate missing resources or incorrect paths"
          })
        }
      })

      const suggestedIntegrations: StructuredAnalysisResult["suggestedIntegrations"] = {}

      if (integrateNextjs) {
        suggestedIntegrations.nextjs = await generateNextjsSuggestions(allErrors.join(" "))
      }

      if (integrateChromeDevtools) {
        suggestedIntegrations.chrome = await generateChromeDevtoolsSuggestions(allErrors.join(" "))
      }

      // Create workflow plan if integrations are available
      let workflowPlan: StructuredAnalysisResult["workflowPlan"]

      if (integrateNextjs || integrateChromeDevtools) {
        workflowPlan = {
          phase1: {
            name: "Data Collection",
            description: "Parallel data gathering across all available MCPs",
            actions: [
              {
                mcp: "dev3000",
                function: "fix_my_app",
                params: { focusArea, integrateNextjs, integrateChromeDevtools, returnRawData: true },
                reason: "Get comprehensive error analysis with interaction data"
              }
            ],
            estimatedTime: "2-3 minutes"
          },
          phase2: {
            name: "Deep Analysis",
            description: "Cross-MCP correlation and targeted investigation",
            actions: [
              {
                mcp: "dev3000",
                function: "fix_my_app",
                params: { mode: "bisect" },
                reason: "Regression analysis if needed"
              }
            ],
            estimatedTime: "3-5 minutes"
          },
          phase3: {
            name: "Fix & Verify",
            description: "Implementation and verification across all layers",
            actions: [
              {
                mcp: "dev3000",
                function: "execute_browser_action",
                reason: "Replay interactions to verify fixes"
              }
            ],
            estimatedTime: "5-10 minutes"
          }
        }

        // Add Next.js actions to workflow
        if (integrateNextjs && suggestedIntegrations.nextjs) {
          workflowPlan.phase1.actions.push(
            ...suggestedIntegrations.nextjs
              .filter((s) => s.priority === "high")
              .map((s) => ({
                mcp: "nextjs-dev",
                function: s.function,
                params: s.params,
                reason: s.reason
              }))
          )

          workflowPlan.phase3.actions.push({
            mcp: "nextjs-dev",
            function: "check_build_status",
            reason: "Verify build success after fixes"
          })
        }

        // Add Chrome actions to workflow
        if (integrateChromeDevtools && suggestedIntegrations.chrome) {
          workflowPlan.phase1.actions.push(
            ...suggestedIntegrations.chrome
              .filter((s) => s.priority === "high")
              .map((s) => ({
                mcp: "chrome-devtools",
                function: s.function,
                params: s.params,
                reason: s.reason
              }))
          )
        }
      }

      const structuredResult: StructuredAnalysisResult = {
        errors: structuredErrors,
        fixes: structuredFixes,
        suggestedIntegrations,
        workflowPlan,
        summary: {
          totalErrors: totalErrors,
          criticalErrors: criticalErrors,
          hasIntegrations: integrateNextjs || integrateChromeDevtools,
          estimatedFixTime: calculateEstimatedTime(totalErrors, integrateNextjs || integrateChromeDevtools)
        }
      }

      return {
        content: [{ type: "text", text: JSON.stringify(structuredResult, null, 2) }]
      }
    }

    // Add augmented analysis suggestions when specialized MCPs are available
    const canDelegateChrome = await canDelegateToChromeDevtools("profile_performance")

    if (canDelegateNextjs || canDelegateChrome) {
      results.push("")
      results.push("🔗 **AUGMENTED ANALYSIS AVAILABLE**")
      results.push("")
      results.push("dev3000 provided the core log analysis above. For deeper insights, consider also gathering:")
      results.push("")

      if (canDelegateNextjs) {
        results.push("**Next.js Framework Analysis:**")
        const dynamicNextjsSuggestions = await generateNextjsSuggestions(allErrors.join(" "))
        dynamicNextjsSuggestions.slice(0, 3).forEach((suggestion) => {
          results.push(`• \`dev3000-nextjs-dev:${suggestion.function}()\` - ${suggestion.reason}`)
        })
        results.push("")
      }

      if (canDelegateChrome) {
        results.push("**Browser-Side Analysis:**")
        const dynamicChromeSuggestions = await generateChromeDevtoolsSuggestions(allErrors.join(" "))
        dynamicChromeSuggestions.slice(0, 3).forEach((suggestion) => {
          results.push(`• \`dev3000-chrome-devtools:${suggestion.function}()\` - ${suggestion.reason}`)
        })
        results.push("")
      }

      results.push(
        "💡 **Best approach:** Use dev3000's log analysis as your foundation, then gather specific additional data as needed for a complete picture."
      )
    }

    return {
      content: [{ type: "text", text: results.join("\n") }]
    }
  } catch (error) {
    return {
      content: [
        {
          type: "text",
          text: `Error analyzing logs: ${error instanceof Error ? error.message : String(error)}`
        }
      ]
    }
  }
}

// Dynamic MCP capability discovery and filtering
interface McpCapability {
  function: string
  description?: string
  parameters?: Record<string, unknown>
  category: "advanced" | "basic"
  reason: string
}

interface McpSchemaCache {
  timestamp: number
  capabilities: McpCapability[]
}

// Cache for discovered MCP capabilities (5 minute TTL)
const MCP_CAPABILITY_CACHE = new Map<string, McpSchemaCache>()
const CAPABILITY_CACHE_TTL = 5 * 60 * 1000 // 5 minutes

// Keywords that indicate advanced capabilities (vs basic automation)
const ADVANCED_CAPABILITY_KEYWORDS = {
  chrome: [
    "inspect",
    "debug",
    "profile",
    "performance",
    "console",
    "devtools",
    "breakpoint",
    "intercept",
    "storage",
    "memory",
    "trace"
  ],
  nextjs: ["build", "hydration", "ssr", "routing", "analyze", "debug", "render", "middleware", "optimization"]
}

// Basic capabilities that dev3000 handles well (should not suggest these)
const DEV3000_BASIC_CAPABILITIES = [
  "screenshot",
  "navigate",
  "click",
  "type",
  "scroll",
  "evaluate",
  "simple_script",
  "get_logs",
  "basic_build_status",
  "simple_error_check"
]

/**
 * Dynamically discover MCP capabilities by introspecting their schemas
 */
async function discoverMcpCapabilities(mcpName: string): Promise<McpCapability[]> {
  const cacheKey = mcpName
  const cached = MCP_CAPABILITY_CACHE.get(cacheKey)

  // Return cached capabilities if still fresh
  if (cached && Date.now() - cached.timestamp < CAPABILITY_CACHE_TTL) {
    logToDevFile(
      `Capability Discovery: Using cached capabilities for ${mcpName} (${cached.capabilities.length} functions)`
    )
    return cached.capabilities
  }

  logToDevFile(`Capability Discovery: Fetching fresh capabilities for ${mcpName}`)

  try {
    // Method 1: Try to get MCP schema via tools/list request (MCP protocol standard)
    const capabilities = await introspectMcpTools(mcpName)

    if (capabilities.length > 0) {
      // Cache the results
      MCP_CAPABILITY_CACHE.set(cacheKey, {
        timestamp: Date.now(),
        capabilities
      })

      logToDevFile(`Capability Discovery: Successfully discovered ${capabilities.length} capabilities for ${mcpName}`)
      return capabilities
    }

    // Method 2: Fallback to checking available function names from logs/errors
    const fallbackCapabilities = await inferCapabilitiesFromLogs(mcpName)

    // Cache even fallback results to avoid repeated failures
    MCP_CAPABILITY_CACHE.set(cacheKey, {
      timestamp: Date.now(),
      capabilities: fallbackCapabilities
    })

    logToDevFile(
      `Capability Discovery: Using fallback inference for ${mcpName} (${fallbackCapabilities.length} functions)`
    )
    return fallbackCapabilities
  } catch (error) {
    logToDevFile(`Capability Discovery: Failed to discover capabilities for ${mcpName} - ${error}`)
    return []
  }
}

/**
 * Introspect MCP tools using the standard tools/list request
 */
async function introspectMcpTools(mcpName: string): Promise<McpCapability[]> {
  // For stdio MCPs, we can try to discover their capabilities by checking Claude's cache directory
  // which often contains MCP schema information or error logs that reveal function names

  try {
    const cacheDir = `/Users/${process.env.USER}/Library/Caches/claude-cli-nodejs`
    const { readdirSync, existsSync, readFileSync } = await import("fs")

    if (!existsSync(cacheDir)) return []

    const cacheDirs = readdirSync(cacheDir)
    const projectDir = cacheDirs.find((dir) => dir.includes(process.cwd().replace(/\//g, "-")))

    if (!projectDir) return []

    const mcpLogDir = `${cacheDir}/${projectDir}/mcp-logs-${mcpName}`
    if (!existsSync(mcpLogDir)) return []

    // Look for schema information in MCP logs
    const logFiles = readdirSync(mcpLogDir)
    const capabilities: McpCapability[] = []

    for (const logFile of logFiles.slice(-5)) {
      // Check recent logs only
      try {
        const logPath = `${mcpLogDir}/${logFile}`
        const logContent = readFileSync(logPath, "utf8")

        // Parse log content for function definitions, tool lists, or schema information
        const discoveredFunctions = extractFunctionsFromLog(logContent, mcpName)
        capabilities.push(...discoveredFunctions)
      } catch (_error) {
        // Skip files that can't be read
      }
    }

    return deduplicateCapabilities(capabilities)
  } catch (error) {
    logToDevFile(`MCP Introspection: Failed to introspect ${mcpName} - ${error}`)
    return []
  }
}

/**
 * Extract function names and descriptions from MCP log content
 */
function extractFunctionsFromLog(logContent: string, mcpName: string): McpCapability[] {
  const capabilities: McpCapability[] = []
  const mcpType: "chrome" | "nextjs" = mcpName.includes("chrome")
    ? "chrome"
    : mcpName.includes("nextjs")
      ? "nextjs"
      : "chrome" // default to chrome if unknown
  const advancedKeywords = ADVANCED_CAPABILITY_KEYWORDS[mcpType]

  // Look for function definitions in various formats
  const patterns = [
    // JSON-RPC method calls: {"method": "tools/list", "result": {"tools": [{"name": "function_name", "description": "..."}]}}
    /"name":\s*"([^"]+)"/g,
    // Function call patterns: functionName(params)
    /(\w+)\s*\([^)]*\)/g,
    // Tool definition patterns: tool: function_name
    /tool:\s*(\w+)/g,
    // Error messages that reveal function names: "Unknown function: function_name"
    /unknown function[:\s]+(\w+)/gi,
    // Function export patterns: exports.function_name
    /exports\.(\w+)/g
  ]

  for (const pattern of patterns) {
    let match: RegExpExecArray | null = pattern.exec(logContent)
    while (match !== null) {
      const functionName = match[1]

      // Skip if this is a basic capability that dev3000 handles
      if (DEV3000_BASIC_CAPABILITIES.some((basic) => functionName.toLowerCase().includes(basic))) {
        match = pattern.exec(logContent)
        continue
      }

      // Determine if this is an advanced capability
      const isAdvanced = advancedKeywords.some((keyword) => functionName.toLowerCase().includes(keyword))

      // Generate reason based on function name and MCP type
      const reason = generateCapabilityReason(functionName, mcpType, isAdvanced)

      capabilities.push({
        function: functionName,
        description: undefined, // Will be filled from actual description if available
        category: isAdvanced ? "advanced" : "basic",
        reason
      })

      match = pattern.exec(logContent)
    }
  }

  return capabilities
}

/**
 * Generate intelligent reason text for a discovered capability
 */
function generateCapabilityReason(functionName: string, mcpType: string, isAdvanced: boolean): string {
  const name = functionName.toLowerCase()

  // Chrome DevTools specific reasons
  if (mcpType === "chrome") {
    if (name.includes("inspect")) return "Deep DOM inspection with DevTools-level detail"
    if (name.includes("console")) return "Direct browser console access and manipulation"
    if (name.includes("debug") || name.includes("breakpoint"))
      return "JavaScript debugging with breakpoints and call stack"
    if (name.includes("profile") || name.includes("performance")) return "Advanced performance profiling and analysis"
    if (name.includes("network") || name.includes("request")) return "Network request interception and analysis"
    if (name.includes("storage")) return "Browser storage manipulation (cookies, localStorage, etc.)"
    if (name.includes("trace") || name.includes("memory")) return "Memory usage and execution tracing"
  }

  // Next.js specific reasons
  if (mcpType === "nextjs") {
    if (name.includes("build")) return "Advanced Next.js build system analysis"
    if (name.includes("hydration")) return "Client-server hydration debugging and analysis"
    if (name.includes("ssr") || name.includes("render")) return "Server-side rendering debugging"
    if (name.includes("route") || name.includes("routing")) return "Next.js routing system inspection and debugging"
    if (name.includes("middleware")) return "Next.js middleware analysis and debugging"
    if (name.includes("optimization") || name.includes("performance"))
      return "Next.js-specific performance optimization"
  }

  // Generic advanced vs basic
  if (isAdvanced) {
    return `Advanced ${mcpType} capability beyond dev3000's basic automation`
  }

  return `${mcpType} capability for specialized analysis`
}

/**
 * Infer capabilities from error patterns and log analysis when direct introspection fails
 */
async function inferCapabilitiesFromLogs(mcpName: string): Promise<McpCapability[]> {
  // This is a fallback when we can't directly introspect the MCP
  // We'll return commonly expected capabilities based on the MCP type

  const mcpType = mcpName.includes("chrome") ? "chrome" : mcpName.includes("nextjs") ? "nextjs" : "unknown"
  const capabilities: McpCapability[] = []

  if (mcpType === "chrome") {
    // Common chrome-devtools capabilities that are likely to exist
    const commonChromeFunctions = [
      "inspect_element",
      "access_console",
      "start_performance_profile",
      "intercept_requests",
      "set_breakpoint",
      "take_screenshot",
      "get_dom_snapshot",
      "modify_storage",
      "execute_script"
    ]

    for (const func of commonChromeFunctions) {
      capabilities.push({
        function: func,
        category: DEV3000_BASIC_CAPABILITIES.includes(func) ? "basic" : "advanced",
        reason: generateCapabilityReason(func, mcpType, true)
      })
    }
  }

  if (mcpType === "nextjs") {
    // Common nextjs-dev capabilities that are likely to exist
    const commonNextjsFunctions = [
      "analyze_build_process",
      "debug_server_rendering",
      "debug_hydration",
      "inspect_routing",
      "analyze_next_performance",
      "get_build_info",
      "check_build_status",
      "get_server_logs"
    ]

    for (const func of commonNextjsFunctions) {
      capabilities.push({
        function: func,
        category: DEV3000_BASIC_CAPABILITIES.includes(func) ? "basic" : "advanced",
        reason: generateCapabilityReason(func, mcpType, true)
      })
    }
  }

  logToDevFile(`Capability Inference: Generated ${capabilities.length} inferred capabilities for ${mcpName}`)
  return capabilities
}

/**
 * Remove duplicate capabilities while preserving the most detailed ones
 */
function deduplicateCapabilities(capabilities: McpCapability[]): McpCapability[] {
  const seen = new Map<string, McpCapability>()

  for (const capability of capabilities) {
    const existing = seen.get(capability.function)

    // Keep the one with more information (description, better reason, etc.)
    if (
      !existing ||
      (capability.description && !existing.description) ||
      capability.reason.length > existing.reason.length
    ) {
      seen.set(capability.function, capability)
    }
  }

  return Array.from(seen.values())
}

/**
 * Check if chrome-devtools MCP is available and get its capabilities
 */
async function canDelegateToChromeDevtools(action?: string): Promise<boolean> {
  try {
    // Check if MCP is available
    const availableMcps = await discoverAvailableMcps()
    if (!availableMcps.includes("dev3000-chrome-devtools")) {
      return false
    }

    // If no specific action, just return availability
    if (!action) return true

    // Get dynamic capabilities
    const capabilities = await discoverMcpCapabilities("dev3000-chrome-devtools")

    // Check if the MCP has relevant capabilities for the action
    const hasRelevantCapability = capabilities.some(
      (cap) => cap.function.toLowerCase().includes(action.toLowerCase()) || cap.category === "advanced" // Any advanced capability indicates delegation worthiness
    )

    return hasRelevantCapability
  } catch (error) {
    logToDevFile(`Chrome DevTools delegation check failed: ${error}`)
    return false
  }
}

/**
 * Check if nextjs-dev MCP is available and get its capabilities
 */
async function canDelegateToNextjs(): Promise<boolean> {
  try {
    // Check if MCP is available
    const availableMcps = await discoverAvailableMcps()
    if (!availableMcps.includes("dev3000-nextjs-dev")) {
      return false
    }

    // Get dynamic capabilities to verify it has useful functions
    const capabilities = await discoverMcpCapabilities("dev3000-nextjs-dev")

    // Return true if we found any advanced Next.js capabilities
    return capabilities.some((cap) => cap.category === "advanced")
  } catch (error) {
    logToDevFile(`NextJS delegation check failed: ${error}`)
    return false
  }
}

/**
 * Delegate browser action to chrome-devtools MCP
 */
async function delegateToChromeDevtools(
  action: string,
  params: Record<string, unknown>
): Promise<{ content: Array<{ type: "text"; text: string }> }> {
  // Get dynamic capabilities from chrome-devtools MCP
  const capabilities = await discoverMcpCapabilities("dev3000-chrome-devtools")

  // Find a relevant capability for this action
  const relevantCap = capabilities.find(
    (cap) =>
      cap.function.toLowerCase().includes(action.toLowerCase()) ||
      cap.description?.toLowerCase().includes(action.toLowerCase())
  )

  if (!relevantCap) {
    throw new Error(`Action ${action} cannot be delegated to chrome-devtools`)
  }

  return {
    content: [
      {
        type: "text",
        text: `🔗 **ADVANCED BROWSER DEBUGGING AVAILABLE**

For advanced debugging capabilities, use the \`dev3000-chrome-devtools\` MCP:

\`\`\`
dev3000-chrome-devtools:${relevantCap.function}(${JSON.stringify(params, null, 2)})
\`\`\`

🎯 **Why use chrome-devtools for this:** ${relevantCap.reason}

💡 **When to use each tool:**
• **dev3000**: Basic browser automation (screenshots, navigation, clicks, simple scripts)
• **dev3000-chrome-devtools**: Advanced debugging (DOM inspection, breakpoints, performance profiling, network interception)

⚡ **Both tools share the same Chrome instance** - no conflicts or duplicate browsers`
      }
    ]
  }
}

/**
 * Delegate to nextjs-dev MCP with suggested functions
 */
async function _delegateToNextjs(): Promise<{ content: Array<{ type: "text"; text: string }> }> {
  // Get dynamic capabilities from nextjs-dev MCP
  const capabilities = await discoverMcpCapabilities("dev3000-nextjs-dev")

  const availableFunctions = capabilities
    .map((cap) => `• \`dev3000-nextjs-dev:${cap.function}()\` - ${cap.reason}`)
    .join("\n")

  return {
    content: [
      {
        type: "text",
        text: `🔗 **ADVANCED NEXT.JS ANALYSIS AVAILABLE**

For Next.js-specific advanced analysis, use the \`dev3000-nextjs-dev\` MCP:

**Available Advanced Functions:**
${availableFunctions}

💡 **When to use each tool:**
• **dev3000**: General log analysis, basic error detection, simple build monitoring
• **dev3000-nextjs-dev**: Advanced Next.js debugging (SSR issues, hydration problems, build system analysis, routing inspection)

⚡ **Best of both worlds:** Use dev3000 for general monitoring and nextjs-dev for framework-specific deep dives`
      }
    ]
  }
}

export async function executeBrowserAction({
  action,
  params = {}
}: ExecuteBrowserActionParams): Promise<{ content: Array<{ type: "text"; text: string }> }> {
  try {
    // 🎯 INTELLIGENT DELEGATION: Check if chrome-devtools MCP can handle this action
    const canDelegate = await canDelegateToChromeDevtools(action)
    if (canDelegate) {
      logToDevFile(`Browser Action Delegation: Routing '${action}' to chrome-devtools MCP`)
      return await delegateToChromeDevtools(action, params)
    }

    // Log fallback to dev3000's own implementation
    logToDevFile(`Browser Action Fallback: Using dev3000's execute_browser_action for '${action}'`)

    // First, find active session to get CDP URL
    const sessions = findActiveSessions()
    if (sessions.length === 0) {
      return {
        content: [
          {
            type: "text",
            text: "❌ No active dev3000 sessions found. Make sure dev3000 is running with a browser!"
          }
        ]
      }
    }

    // Get the most recent session's CDP URL (stored in session data)
    const sessionData = JSON.parse(readFileSync(sessions[0].sessionFile, "utf-8"))
    let cdpUrl = sessionData.cdpUrl

    if (!cdpUrl) {
      // Try to get CDP URL from Chrome debugging port as fallback
      try {
        const response = await fetch("http://localhost:9222/json")
        const pages = await response.json()
        const activePage = pages.find(
          (page: { type: string; url: string }) => page.type === "page" && !page.url.startsWith("chrome://")
        )
        if (activePage) {
          cdpUrl = activePage.webSocketDebuggerUrl
          logToDevFile(`CDP Discovery: Found fallback CDP URL ${cdpUrl}`, sessions[0].projectName)
        }
      } catch (error) {
        logToDevFile(`CDP Discovery: Failed to find fallback CDP URL - ${error}`, sessions[0].projectName)
      }
    }

    if (!cdpUrl) {
      return {
        content: [
          {
            type: "text",
            text: `❌ No Chrome DevTools Protocol URL found. Make sure dev3000 is running with browser monitoring enabled (not --servers-only mode). Session CDP URL: ${sessionData.cdpUrl || "null"}`
          }
        ]
      }
    }

    // Connect to Chrome DevTools Protocol
    const result = await new Promise<Record<string, unknown>>((resolve, reject) => {
      const ws = new WebSocket(cdpUrl)

      ws.on("open", async () => {
        try {
          // Get the first page target
          ws.send(JSON.stringify({ id: 1, method: "Target.getTargets", params: {} }))

          let targetId: string | null = null
          let _sessionId: string | null = null
          let messageId = 2

          ws.on("message", async (data) => {
            const message = JSON.parse(data.toString())

            // Handle getting targets
            if (message.id === 1) {
              const pageTarget = message.result.targetInfos.find((t: Record<string, unknown>) => t.type === "page")
              if (!pageTarget) {
                ws.close()
                reject(new Error("No page targets found"))
                return
              }

              targetId = pageTarget.targetId

              // Attach to the target
              ws.send(
                JSON.stringify({
                  id: messageId++,
                  method: "Target.attachToTarget",
                  params: { targetId, flatten: true }
                })
              )
              return
            }

            // Handle session creation
            if (message.method === "Target.attachedToTarget") {
              _sessionId = message.params.sessionId

              // Now execute the requested action
              let cdpResult: Record<string, unknown>

              switch (action) {
                case "click": {
                  if (typeof params.x !== "number" || typeof params.y !== "number") {
                    throw new Error("Click action requires x and y coordinates as numbers")
                  }
                  cdpResult = await sendCDPCommand(ws, messageId++, "Input.dispatchMouseEvent", {
                    type: "mousePressed",
                    x: params.x,
                    y: params.y,
                    button: "left",
                    clickCount: 1
                  })
                  await sendCDPCommand(ws, messageId++, "Input.dispatchMouseEvent", {
                    type: "mouseReleased",
                    x: params.x,
                    y: params.y,
                    button: "left",
                    clickCount: 1
                  })
                  break
                }

                case "navigate":
                  if (typeof params.url !== "string") {
                    throw new Error("Navigate action requires url parameter as string")
                  }
                  cdpResult = await sendCDPCommand(ws, messageId++, "Page.navigate", { url: params.url })
                  break

                case "screenshot":
                  ws.close()
                  resolve({
                    warning: "Screenshot action is not recommended!",
                    advice:
                      "Dev3000 automatically captures screenshots during interactions. Instead of manual screenshots, use click/navigate/scroll/type actions to reproduce user workflows, and dev3000 will capture screenshots at optimal times.",
                    suggestion: "Run fix_my_app to see all auto-captured screenshots from your session."
                  })
                  return

                case "evaluate": {
                  if (typeof params.expression !== "string") {
                    throw new Error("Evaluate action requires expression parameter as string")
                  }
                  const expression = params.expression
                  // Whitelist safe expressions only
                  const safeExpressions = [
                    /^document\.title$/,
                    /^window\.location\.href$/,
                    /^document\.querySelector\(['"][^'"]*['"]\)\.textContent$/,
                    /^document\.body\.scrollHeight$/,
                    /^window\.scrollY$/,
                    /^window\.scrollX$/,
                    // Allow React Fiber inspection (read-only introspection)
                    /^\s*\(function\(\)\s*\{[\s\S]*__reactFiber\$[\s\S]*\}\)\(\)\s*$/
                  ]

                  if (!safeExpressions.some((regex) => regex.test(expression))) {
                    throw new Error("Expression not in whitelist. Only safe read-only expressions allowed.")
                  }

                  cdpResult = await sendCDPCommand(ws, messageId++, "Runtime.evaluate", {
                    expression: expression,
                    returnByValue: true
                  })
                  break
                }

                case "scroll": {
                  const scrollX = typeof params.deltaX === "number" ? params.deltaX : 0
                  const scrollY = typeof params.deltaY === "number" ? params.deltaY : 0
                  cdpResult = await sendCDPCommand(ws, messageId++, "Input.dispatchMouseEvent", {
                    type: "mouseWheel",
                    x: typeof params.x === "number" ? params.x : 500,
                    y: typeof params.y === "number" ? params.y : 500,
                    deltaX: scrollX,
                    deltaY: scrollY
                  })
                  break
                }

                case "type":
                  if (typeof params.text !== "string") {
                    throw new Error("Type action requires text parameter as string")
                  }
                  // Type each character
                  for (const char of params.text) {
                    await sendCDPCommand(ws, messageId++, "Input.dispatchKeyEvent", {
                      type: "char",
                      text: char
                    })
                  }
                  cdpResult = { action: "type", text: params.text }
                  break

                default:
                  throw new Error(`Unsupported action: ${action}`)
              }

              ws.close()
              resolve(cdpResult)
            }
          })

          ws.on("error", reject)

          // Helper function to send CDP commands
          async function sendCDPCommand(
            ws: WebSocket,
            id: number,
            method: string,
            params: Record<string, unknown>
          ): Promise<Record<string, unknown>> {
            return new Promise((cmdResolve, cmdReject) => {
              const command = { id, method, params }

              const messageHandler = (data: Buffer) => {
                const message = JSON.parse(data.toString())
                if (message.id === id) {
                  ws.removeListener("message", messageHandler)
                  if (message.error) {
                    cmdReject(new Error(message.error.message))
                  } else {
                    cmdResolve(message.result)
                  }
                }
              }

              ws.on("message", messageHandler)
              ws.send(JSON.stringify(command))

              // Command timeout
              setTimeout(() => {
                ws.removeListener("message", messageHandler)
                cmdReject(new Error(`CDP command timeout: ${method}`))
              }, 5000)
            })
          }
        } catch (error) {
          ws.close()
          reject(error)
        }
      })

      ws.on("error", reject)
    })

    // Build success message with augmented suggestions
    let successMessage = `Browser action '${action}' executed successfully. Result: ${JSON.stringify(result, null, 2)}`

    // Add augmented suggestions for enhanced capabilities
    const canDelegateChrome = await canDelegateToChromeDevtools("inspect_element")
    if (canDelegateChrome) {
      successMessage += "\n\n🔗 **ENHANCED BROWSER ANALYSIS AVAILABLE**"
      successMessage +=
        "\n\ndev3000 completed the basic browser action above. For deeper browser insights, consider also:"

      // Generate dynamic suggestions based on the action and available capabilities
      const dynamicSuggestions = await generateChromeDevtoolsSuggestions(action)
      const actionRelevantSuggestions = dynamicSuggestions.filter((suggestion) => {
        const funcName = suggestion.function.toLowerCase()
        const actionName = action.toLowerCase()

        // Match suggestions to specific actions
        if (actionName === "screenshot" && (funcName.includes("inspect") || funcName.includes("performance")))
          return true
        if (actionName === "evaluate" && (funcName.includes("console") || funcName.includes("inspect"))) return true
        if (actionName === "navigate" && (funcName.includes("network") || funcName.includes("performance"))) return true
        if (actionName === "click" && (funcName.includes("console") || funcName.includes("inspect"))) return true

        // Include high-priority suggestions regardless
        return suggestion.priority === "high"
      })

      actionRelevantSuggestions.slice(0, 2).forEach((suggestion) => {
        successMessage += `\n• \`dev3000-chrome-devtools:${suggestion.function}()\` - ${suggestion.reason}`
      })

      successMessage +=
        "\n\n💡 **Augmented approach:** Use dev3000 for basic automation, chrome-devtools for detailed analysis and debugging."
    }

    return {
      content: [
        {
          type: "text",
          text: successMessage
        }
      ]
    }
  } catch (error) {
    return {
      content: [
        {
          type: "text",
          text: `Browser action failed: ${error instanceof Error ? error.message : String(error)}`
        }
      ]
    }
  }
}

// MCP Integration and Workflow Orchestration Functions

/**
 * Known MCP patterns for process detection
 */
const KNOWN_MCP_PATTERNS = {
  "nextjs-dev": [
    "nextjs-dev",
    "nextjs-dev-mcp",
    "@modelcontextprotocol/server-nextjs-dev",
    "mcp-server-nextjs-dev",
    "nextjs-mcp"
  ],
  "chrome-devtools": [
    "chrome-devtools",
    "chrome-devtools-mcp",
    "@modelcontextprotocol/server-chrome-devtools",
    "mcp-server-chrome-devtools",
    "chrome-mcp"
  ]
}

/**
 * Standard MCP ports to try pinging
 */
const STANDARD_MCP_PORTS = {
  "nextjs-dev": [3001, 3002, 8080, 8081],
  "chrome-devtools": [9222, 9223, 9224, 3003]
}

/**
 * Detect running processes that match known MCP patterns
 */
async function detectMcpProcesses(): Promise<string[]> {
  const detectedMcps: string[] = []

  try {
    // Get running processes on different platforms
    const platform = process.platform
    let psCommand: string

    if (platform === "darwin" || platform === "linux") {
      psCommand = "ps aux"
    } else if (platform === "win32") {
      psCommand = "tasklist"
    } else {
      logToDevFile("MCP Discovery: Unsupported platform for process detection")
      return []
    }

    const { stdout } = await execAsync(psCommand)
    const processes = stdout.toLowerCase()

    // Check for each known MCP pattern
    for (const [mcpName, patterns] of Object.entries(KNOWN_MCP_PATTERNS)) {
      for (const pattern of patterns) {
        if (processes.includes(pattern.toLowerCase())) {
          if (!detectedMcps.includes(mcpName)) {
            detectedMcps.push(mcpName)
            logToDevFile(`MCP Discovery: Found ${mcpName} MCP via process detection [${pattern}]`)
          }
          break
        }
      }
    }
  } catch (error) {
    logToDevFile(`MCP Discovery: Process detection failed - ${error instanceof Error ? error.message : String(error)}`)
  }

  return detectedMcps
}

/**
 * Try to ping MCP services on standard ports
 */
async function pingMcpPorts(): Promise<string[]> {
  const detectedMcps: string[] = []

  for (const [mcpName, ports] of Object.entries(STANDARD_MCP_PORTS)) {
    for (const port of ports) {
      try {
        // Try HTTP health check first
        const response = await fetch(`http://localhost:${port}/health`, {
          method: "GET",
          signal: AbortSignal.timeout(2000)
        })

        if (response.ok) {
          detectedMcps.push(mcpName)
          logToDevFile(`MCP Discovery: Found ${mcpName} MCP via HTTP ping on port ${port}`)
          break
        }
      } catch {
        // Try WebSocket connection for MCP protocol
        try {
          const ws = new WebSocket(`ws://localhost:${port}`)
          await new Promise((resolve, reject) => {
            const timeout = setTimeout(() => {
              ws.close()
              reject(new Error("timeout"))
            }, 1000)

            ws.on("open", () => {
              clearTimeout(timeout)
              ws.close()
              detectedMcps.push(mcpName)
              logToDevFile(`MCP Discovery: Found ${mcpName} MCP via WebSocket ping on port ${port}`)
              resolve(null)
            })

            ws.on("error", () => {
              clearTimeout(timeout)
              reject(new Error("connection failed"))
            })
          })
          break
        } catch {}
      }
    }
  }

  return detectedMcps
}

/**
 * Comprehensive MCP discovery using multiple methods
 */
export async function discoverAvailableMcps(projectName?: string): Promise<string[]> {
  logToDevFile("MCP Discovery: Starting proactive MCP discovery", projectName)

  const discoveredMcps = new Set<string>()

  // Method 1: Process detection
  const processDetected = await detectMcpProcesses()
  for (const mcp of processDetected) {
    discoveredMcps.add(mcp)
  }

  // Method 2: Check for dev3000-configured MCPs by testing their functionality
  try {
    // Test if dev3000-chrome-devtools MCP is working by checking Claude logs
    const cacheDir = `/Users/${process.env.USER}/Library/Caches/claude-cli-nodejs`
    const { readdirSync, existsSync } = await import("fs")

    if (existsSync(cacheDir)) {
      const cacheDirs = readdirSync(cacheDir)
      const projectDir = cacheDirs.find((dir) => dir.includes(process.cwd().replace(/\//g, "-")))

      if (projectDir) {
        const projectCacheDir = `${cacheDir}/${projectDir}`

        // Check for chrome-devtools MCP logs
        const chromeDevtoolsLogDir = `${projectCacheDir}/mcp-logs-dev3000-chrome-devtools`
        if (existsSync(chromeDevtoolsLogDir)) {
          const chromeDevtoolsLogs = readdirSync(chromeDevtoolsLogDir)
          if (chromeDevtoolsLogs.length > 0) {
            discoveredMcps.add("dev3000-chrome-devtools")
            logToDevFile("MCP Discovery: Found dev3000-chrome-devtools via Claude cache logs", projectName)
          }
        }

        // Check for nextjs-dev MCP logs
        const nextjsDevLogDir = `${projectCacheDir}/mcp-logs-dev3000-nextjs-dev`
        if (existsSync(nextjsDevLogDir)) {
          const nextjsDevLogs = readdirSync(nextjsDevLogDir)
          if (nextjsDevLogs.length > 0) {
            discoveredMcps.add("dev3000-nextjs-dev")
            logToDevFile("MCP Discovery: Found dev3000-nextjs-dev via Claude cache logs", projectName)
          }
        }
      }
    }
  } catch (_error) {
    logToDevFile("MCP Discovery: Claude cache check failed, falling back to port detection", projectName)
  }

  // Method 3: Port pinging (fallback)
  if (discoveredMcps.size === 0) {
    logToDevFile("MCP Discovery: No MCPs found via process or cache detection, trying port pinging", projectName)
    const portDetected = await pingMcpPorts()
    for (const mcp of portDetected) {
      discoveredMcps.add(mcp)
    }
  }

  const finalMcps = Array.from(discoveredMcps)

  if (finalMcps.length > 0) {
    logToDevFile(`MCP Discovery: Successfully discovered MCPs [${finalMcps.join(", ")}]`, projectName)
  } else {
    logToDevFile("MCP Discovery: No MCPs detected - will run in standalone mode", projectName)
  }

  return finalMcps
}

/**
 * Get and display MCP capabilities for debugging and inspection
 */
export async function getMcpCapabilities({
  mcpName
}: GetMcpCapabilitiesParams = {}): Promise<{ content: Array<{ type: "text"; text: string }> }> {
  const results: string[] = []

  results.push("🔍 **MCP CAPABILITY INSPECTOR**")
  results.push("")

  try {
    // Discover available MCPs if no specific one requested
    const availableMcps = await discoverAvailableMcps()

    if (availableMcps.length === 0) {
      results.push("❌ **NO MCPs DETECTED**")
      results.push("No dev3000-chrome-devtools or dev3000-nextjs-dev MCPs found.")
      results.push("")
      results.push("💡 **To enable enhanced capabilities:**")
      results.push("• Ensure Chrome DevTools MCP is configured: `dev3000-chrome-devtools`")
      results.push("• Ensure Next.js Dev MCP is configured: `dev3000-nextjs-dev`")
      results.push("• Check that Claude Code has MCPs properly configured")

      return {
        content: [{ type: "text", text: results.join("\n") }]
      }
    }

    results.push(`✅ **DISCOVERED MCPs:** ${availableMcps.join(", ")}`)
    results.push("")

    // Filter to specific MCP if requested
    const mcpsToInspect = mcpName ? availableMcps.filter((name) => name.includes(mcpName)) : availableMcps

    if (mcpsToInspect.length === 0 && mcpName) {
      results.push(`❌ **MCP NOT FOUND:** ${mcpName}`)
      results.push(`Available MCPs: ${availableMcps.join(", ")}`)

      return {
        content: [{ type: "text", text: results.join("\n") }]
      }
    }

    // Inspect capabilities for each MCP
    for (const mcp of mcpsToInspect) {
      results.push(`📋 **${mcp.toUpperCase()} CAPABILITIES:**`)
      results.push("")

      const capabilities = await discoverMcpCapabilities(mcp)

      if (capabilities.length === 0) {
        results.push("  ❌ No capabilities discovered")
        results.push("  💡 This might indicate the MCP is not properly configured or accessible")
        results.push("")
        continue
      }

      // Group by category
      const advanced = capabilities.filter((cap) => cap.category === "advanced")
      const basic = capabilities.filter((cap) => cap.category === "basic")

      results.push(`  🚀 **ADVANCED CAPABILITIES** (${advanced.length} functions):`)
      if (advanced.length > 0) {
        advanced.forEach((cap) => {
          results.push(`    • \`${cap.function}()\` - ${cap.reason}`)
        })
      } else {
        results.push("    No advanced capabilities discovered")
      }
      results.push("")

      results.push(`  ⚙️ **BASIC CAPABILITIES** (${basic.length} functions):`)
      if (basic.length > 0) {
        basic.forEach((cap) => {
          results.push(`    • \`${cap.function}()\` - ${cap.reason}`)
        })
      } else {
        results.push("    No basic capabilities discovered")
      }
      results.push("")

      // Cache info
      const cached = MCP_CAPABILITY_CACHE.get(mcp)
      if (cached) {
        const age = Date.now() - cached.timestamp
        const ageMinutes = Math.floor(age / 60000)
        results.push(`  📝 **CACHE INFO:** Discovered ${ageMinutes} minutes ago`)
        if (age > CAPABILITY_CACHE_TTL * 0.8) {
          results.push("  ⚠️  Cache will refresh soon on next use")
        }
      }
      results.push("")
    }

    // Summary
    const totalCapabilities = mcpsToInspect.reduce(async (accPromise, mcp) => {
      const acc = await accPromise
      const caps = await discoverMcpCapabilities(mcp)
      return acc + caps.length
    }, Promise.resolve(0))

    results.push("🎯 **AUGMENTED DELEGATION STATUS:**")
    results.push(`• Total discovered capabilities: ${await totalCapabilities}`)
    results.push(
      `• MCPs with advanced capabilities: ${
        mcpsToInspect.filter(async (mcp) => {
          const caps = await discoverMcpCapabilities(mcp)
          return caps.some((cap) => cap.category === "advanced")
        }).length
      }`
    )
    results.push("• Dynamic discovery: ✅ Active (updates automatically)")
    results.push("• Cache TTL: 5 minutes")
    results.push("")
    results.push("💡 **These capabilities are automatically suggested in dev3000's enhanced responses!**")

    return {
      content: [{ type: "text", text: results.join("\n") }]
    }
  } catch (error) {
    results.push(`❌ **ERROR INSPECTING CAPABILITIES:** ${error instanceof Error ? error.message : String(error)}`)
    results.push("")
    results.push("💡 **Troubleshooting:**")
    results.push("• Check that MCPs are properly configured in Claude Code")
    results.push("• Verify dev3000 can access Claude cache directories")
    results.push("• Try running `discover_available_mcps()` first")

    return {
      content: [{ type: "text", text: results.join("\n") }]
    }
  }
}

/**
 * Detect if pixel changes represent a layout shift (elements moving) vs content change (images loading)
 *
 * Key distinction:
 * - Layout shifts: Elements move to new positions (top region changes while bottom stays same)
 * - Content changes: Same regions change in-place (image loads with pixels appearing)
 */
function detectLayoutShiftVsContentChange(
  prevPng: PNG,
  currPng: PNG
): { isLayoutShift: boolean; shiftScore: number; isOverlayNoise: boolean } {
  const width = prevPng.width
  const height = prevPng.height

  // Track changes at row-level for detecting correlated shifts
  const rowChangeCounts = new Array(height).fill(0)

  // Count changed pixels per row (for correlation analysis)
  for (let y = 0; y < height; y++) {
    for (let x = 0; x < width; x++) {
      const idx = (width * y + x) << 2
      const rDiff = Math.abs(prevPng.data[idx] - currPng.data[idx])
      const gDiff = Math.abs(prevPng.data[idx + 1] - currPng.data[idx + 1])
      const bDiff = Math.abs(prevPng.data[idx + 2] - currPng.data[idx + 2])

      if (rDiff > 30 || gDiff > 30 || bDiff > 30) {
        rowChangeCounts[y]++
      }
    }
  }

  // Calculate percentage of pixels changed per row
  const rowChangePercents = rowChangeCounts.map((count) => (count / width) * 100)

  // Detect consecutive rows with high change (indicates shift boundary)
  // True CLS: Many consecutive rows change together (content moved as a block)
  let maxConsecutiveHighChangeRows = 0
  let currentConsecutive = 0

  for (let i = 0; i < height; i++) {
    if (rowChangePercents[i] > 50) {
      // >50% of row changed
      currentConsecutive++
      maxConsecutiveHighChangeRows = Math.max(maxConsecutiveHighChangeRows, currentConsecutive)
    } else {
      currentConsecutive = 0
    }
  }

  // Detect isolated hotspots (fixed/absolute overlay noise)
  // Pattern: low change → spike → low change (element appearing in place)
  let isolatedHotspots = 0
  const windowSize = 5

  for (let i = windowSize; i < height - windowSize; i++) {
    // Calculate average change in windows before, during, and after
    const before = rowChangePercents.slice(i - windowSize, i).reduce((a, b) => a + b, 0) / windowSize
    const during = rowChangePercents[i]
    const after = rowChangePercents.slice(i + 1, i + windowSize + 1).reduce((a, b) => a + b, 0) / windowSize

    // Isolated spike: calm before/after, high during
    if (before < 10 && during > 60 && after < 10) {
      isolatedHotspots++
    }
  }

  // Detect narrow fixed elements (toolbars, indicators)
  // Pattern: Many rows with LOW percentage change (5-25%) = narrow element across many rows
  // This catches toolbars/indicators that are thin but tall
  let narrowChangeRows = 0
  for (let i = 0; i < height; i++) {
    // Low but consistent change (narrow element)
    if (rowChangePercents[i] > 5 && rowChangePercents[i] < 25) {
      narrowChangeRows++
    }
  }

  // If many rows have narrow changes, this is likely a fixed toolbar/sidebar
  const hasNarrowFixedElement = narrowChangeRows > height * 0.3 // >30% of rows have narrow changes

  // Calculate band-based metrics for backward compatibility
  const bandHeight = Math.floor(height / 8)
  const bands = Array(8).fill(0)

  for (let y = 0; y < height; y++) {
    const bandIndex = Math.min(Math.floor(y / bandHeight), 7)
    bands[bandIndex] += rowChangeCounts[y]
  }

  const pixelsPerBand = width * bandHeight
  const bandPercentages = bands.map((count) => (count / pixelsPerBand) * 100)
  const topBandChange = (bandPercentages[0] + bandPercentages[1]) / 2
  const bottomBandChange = (bandPercentages[6] + bandPercentages[7]) / 2

  // Calculate variance to detect if changes are uniform (shift) or scattered (overlay)
  const meanChange = bandPercentages.reduce((a, b) => a + b, 0) / bandPercentages.length
  const variance = bandPercentages.reduce((sum, val) => sum + (val - meanChange) ** 2, 0) / bandPercentages.length

  // Determine if this is a layout shift or overlay noise
  // True layout shift indicators:
  // 1. Many consecutive rows changed (>20 rows = significant shift)
  // 2. Top heavy change pattern (topBandChange > bottomBandChange)
  // 3. Low variance (uniform change across bands)
  // 4. Few isolated hotspots

  const hasConsecutiveShift = maxConsecutiveHighChangeRows > 20
  const hasTopHeavyPattern = topBandChange > 5 && bottomBandChange < 2 && topBandChange > bottomBandChange * 2
  const hasUniformChange = variance < 200 && meanChange > 10
  const hasIsolatedHotspots = isolatedHotspots >= 3

  // Overlay noise indicators:
  // 1. High variance (scattered changes)
  // 2. Multiple isolated hotspots
  // 3. Few consecutive rows changed
  // 4. Narrow fixed element (toolbar/indicator pattern)
  const isOverlayNoise =
    hasNarrowFixedElement || // Narrow element like toolbar
    (hasIsolatedHotspots && !hasConsecutiveShift && (variance > 500 || meanChange < 10))

  // Layout shift: Either consecutive shift pattern OR traditional top-heavy pattern
  // But NOT if it looks like overlay noise
  const isLayoutShift = !isOverlayNoise && (hasConsecutiveShift || hasTopHeavyPattern || hasUniformChange)

  // Calculate shift score
  const totalChanged = bands.reduce((sum, count) => sum + count, 0)
  const totalPixels = width * height
  const shiftScore = (totalChanged / totalPixels) * 0.1

  return { isLayoutShift, shiftScore, isOverlayNoise }
}

/**
 * Detect jank/layout shifts by comparing screenshots from ScreencastManager
 * Returns array of jank detections with timing and visual impact data
 */
async function detectJankFromScreenshots(_projectName?: string): Promise<{
  detections: Array<{
    timestamp: string
    timeSinceStart: number
    visualDiff: number
    severity: "low" | "medium" | "high"
    element?: string
    clsScore?: number
    uxImpact?: string
    beforeFrameUrl?: string
    afterFrameUrl?: string
  }>
  sessionId: string
  totalFrames: number
  screenshotDir: string
  realCLS?: { score: number; grade: string }
  captureTrigger?: "navigation" | "load"
}> {
  const screenshotDir = process.env.SCREENSHOT_DIR || join(tmpdir(), "dev3000-mcp-deps", "public", "screenshots")

  if (!existsSync(screenshotDir)) {
    return { detections: [], sessionId: "", totalFrames: 0, screenshotDir }
  }

  // Find the most recent screencast session (files like 2025-10-06T01-54-45Z-jank-*.png)
  const files = readdirSync(screenshotDir)
    .filter((f) => f.includes("-jank-") && f.endsWith(".png"))
    .sort()
    .reverse()

  if (files.length === 0) {
    return { detections: [], sessionId: "", totalFrames: 0, screenshotDir }
  }

  // Get the most recent session ID (timestamp prefix)
  const latestSessionId = files[0].split("-jank-")[0]
  const sessionFiles = files
    .filter((f) => f.startsWith(latestSessionId))
    .sort((a, b) => {
      // Extract timestamp (e.g., "28ms" from "2025-10-06T01-54-45Z-jank-28ms.png")
      const aTime = parseInt(a.match(/-(\d+)ms\.png$/)?.[1] || "0", 10)
      const bTime = parseInt(b.match(/-(\d+)ms\.png$/)?.[1] || "0", 10)
      return aTime - bTime
    })

  if (sessionFiles.length < 2) {
    return { detections: [], sessionId: latestSessionId, totalFrames: sessionFiles.length, screenshotDir }
  }

  // Try to read real CLS data from metadata
  const metadataPath = join(screenshotDir, `${latestSessionId}-metadata.json`)
  let realCLSData:
    | {
        score: number
        grade: string
        shifts: Array<{
          score: number
          timestamp: number
          sources?: Array<{ node?: string; position?: string | null }>
        }>
      }
    | undefined
  let captureTrigger: "navigation" | "load" | undefined

  if (existsSync(metadataPath)) {
    try {
      const metadata = JSON.parse(readFileSync(metadataPath, "utf-8"))
      // Capture the trigger type for use in output messages
      captureTrigger = metadata.captureTrigger
      // Set realCLSData even if there are zero shifts - this tells us Chrome ran and found nothing
      if (metadata.layoutShifts !== undefined) {
        realCLSData = {
          score: metadata.totalCLS || 0,
          grade: metadata.clsGrade || "unknown",
          shifts: metadata.layoutShifts
        }
      }
    } catch {
      // Ignore metadata read errors
    }
  }

  const jankDetections: Array<{
    timestamp: string
    timeSinceStart: number
    visualDiff: number
    severity: "low" | "medium" | "high"
    element?: string
    clsScore?: number
    uxImpact?: string
    beforeFrameUrl?: string
    afterFrameUrl?: string
  }> = []

  // Parse log file to extract Before/After frame URLs for each CLS event
  const frameUrlMap: Map<number, { before: string; after: string }> = new Map()
  try {
    const logPath = getLogPath(_projectName)
    if (logPath && existsSync(logPath)) {
      const logContent = readFileSync(logPath, "utf-8")
      const lines = logContent.split("\n")

      // Look for CLS entries with Before/After URLs
      // Format: [BROWSER] [CDP] CLS #N (score: X, time: Yms):
      //         [BROWSER] [CDP]   - <ELEMENT> shifted... (variable number of these)
      //         [BROWSER] [CDP]   Before: http://...
      //         [BROWSER] [CDP]   After:  http://...
      for (let i = 0; i < lines.length; i++) {
        const clsMatch = lines[i].match(/\[CDP\] CLS #\d+ \(score: [\d.]+, time: (\d+)ms\):/)
        if (clsMatch) {
          const timestamp = parseInt(clsMatch[1], 10)
          // Look ahead for Before and After URLs (scan next 10 lines for them)
          let beforeUrl: string | null = null
          let afterUrl: string | null = null

          for (let j = i + 1; j < Math.min(i + 10, lines.length); j++) {
            if (!beforeUrl) {
              const beforeMatch = lines[j].match(/Before:\s+(http:\/\/\S+)/)
              if (beforeMatch) beforeUrl = beforeMatch[1]
            }
            if (!afterUrl) {
              const afterMatch = lines[j].match(/After:\s+(http:\/\/\S+)/)
              if (afterMatch) afterUrl = afterMatch[1]
            }
            // Stop if we found both
            if (beforeUrl && afterUrl) {
              frameUrlMap.set(timestamp, {
                before: beforeUrl,
                after: afterUrl
              })
              break
            }
          }
        }
      }
    }
  } catch (_error) {
    // Ignore log parsing errors
  }

  // If we have real CLS data from Chrome's PerformanceObserver, trust it completely
  if (realCLSData) {
    // If Chrome says there are no shifts, validate with pixel diff as backup
    // Chrome's PerformanceObserver can miss very fast hydration shifts
    if (realCLSData.shifts.length === 0) {
      // Run pixel diff validation on early frames (first 1500ms) to catch hydration issues
      const earlyFrames = sessionFiles.filter((f) => {
        const timeMatch = f.match(/-(\d+)ms\.png$/)
        const time = timeMatch ? parseInt(timeMatch[1], 10) : 0
        return time < 1500 // Hydration window
      })

      let foundHydrationShift = false

      // Only check consecutive early frames
      for (let i = 1; i < earlyFrames.length && i < 10; i++) {
        const prevFile = join(screenshotDir, earlyFrames[i - 1])
        const currFile = join(screenshotDir, earlyFrames[i])

        try {
          const prevPng = PNG.sync.read(readFileSync(prevFile))
          const currPng = PNG.sync.read(readFileSync(currFile))

          if (prevPng.width !== currPng.width || prevPng.height !== currPng.height) {
            continue
          }

          // Detect if this is a layout shift vs content change vs overlay noise
          const shiftAnalysis = detectLayoutShiftVsContentChange(prevPng, currPng)

          // Skip if this looks like overlay noise (fixed/absolute elements like Next.js dev indicator or Vercel toolbar)
          if (shiftAnalysis.isOverlayNoise) {
            logToDevFile(
              `Pixel Diff Hydration: Skipping frame ${i} - detected overlay noise (fixed/absolute elements), not true CLS`
            )
            continue
          }

          // If we detect a true layout shift (not just content loading or overlay noise), flag it
          if (shiftAnalysis.isLayoutShift) {
            foundHydrationShift = true
            const timeMatch = earlyFrames[i].match(/-(\d+)ms\.png$/)
            const timeSinceStart = timeMatch ? parseInt(timeMatch[1], 10) : 0

            logToDevFile(
              `Pixel Diff Hydration: Detected true layout shift at ${timeSinceStart}ms (score: ${shiftAnalysis.shiftScore.toFixed(4)})`
            )

            const mcpPort = process.env.MCP_PORT || "3684"
            jankDetections.push({
              timestamp: `${timeSinceStart}ms`,
              timeSinceStart,
              visualDiff: shiftAnalysis.shiftScore * 100,
              severity: "high", // Hydration shifts are always high severity
              element: "Hydration-related element",
              clsScore: shiftAnalysis.shiftScore,
              uxImpact: "🚨 CRITICAL: Fast hydration shift detected - Chrome's observer missed this early shift",
              beforeFrameUrl: `http://localhost:${mcpPort}/api/screenshots/${earlyFrames[i - 1]}`,
              afterFrameUrl: `http://localhost:${mcpPort}/api/screenshots/${earlyFrames[i]}`
            })
          }
        } catch {
          // Skip frames that can't be compared
        }
      }

      // If we found hydration shifts, return them with a note
      if (foundHydrationShift) {
        return {
          detections: jankDetections,
          sessionId: latestSessionId,
          totalFrames: sessionFiles.length,
          screenshotDir,
          realCLS: { score: 0.05, grade: "good" } // Estimate CLS for hydration shifts
        }
      }

      // Chrome is correct - no shifts detected
      return {
        detections: [],
        sessionId: latestSessionId,
        totalFrames: sessionFiles.length,
        screenshotDir,
        realCLS: { score: 0, grade: realCLSData.grade }
      }
    }

    // Process actual layout shifts detected by Chrome
    // Trust Chrome's Layout Instability API - BUT ONLY if we can identify the culprit element
    // and verify it's not a fixed/absolute positioned overlay
    realCLSData.shifts.forEach((shift) => {
      const element = shift.sources?.[0]?.node || "unknown"
      const position = shift.sources?.[0]?.position

      // FILTER: Skip shifts where we couldn't identify the element
      // Chrome sometimes reports CLS for fixed overlays but fails to identify the element
      if (!shift.sources?.[0] || element === "unknown" || position === null || position === undefined) {
        logToDevFile(
          `Chrome CLS: Skipping unidentified shift (score: ${shift.score.toFixed(4)}) - cannot verify if it's a true CLS or fixed overlay noise`
        )
        return // Skip this shift - can't verify it's real
      }

      // FILTER: Skip fixed/absolute positioned elements - these are overlays, not true CLS
      if (position === "fixed" || position === "absolute") {
        logToDevFile(
          `Chrome CLS: Filtering out ${element} shift (position: ${position}) - fixed/absolute elements don't cause true layout shifts`
        )
        return // Skip this shift
      }

      const isCriticalElement = ["NAV", "HEADER", "BUTTON", "A"].includes(element.toUpperCase())
      const isDuringLoad = shift.timestamp < 1000 // First second

      // Make element names more descriptive
      const elementDescriptions: Record<string, string> = {
        NAV: "Navigation header (<nav>)",
        HEADER: "Page header (<header>)",
        BUTTON: "Button (<button>)",
        A: "Link (<a>)"
      }
      const elementDisplay = elementDescriptions[element.toUpperCase()] || element

      // UX impact assessment (not just CLS score!)
      let severity: "low" | "medium" | "high" = "low"
      let uxImpact = "Minor visual adjustment"

      if (isCriticalElement && isDuringLoad) {
        severity = "high"
        uxImpact = `🚨 CRITICAL: ${elementDisplay} shifted during initial load - highly visible and disruptive to user interaction`
      } else if (isCriticalElement) {
        severity = "medium"
        uxImpact = `⚠️ ${elementDisplay} shifted - affects navigation/interaction`
      } else if (isDuringLoad) {
        severity = "medium"
        uxImpact = "Shift during page load - may cause mis-clicks"
      }

      // Look up Before/After URLs for this shift timestamp
      const roundedTimestamp = Math.round(shift.timestamp)
      const frameUrls = frameUrlMap.get(roundedTimestamp)

      jankDetections.push({
        timestamp: `${shift.timestamp.toFixed(0)}ms`,
        timeSinceStart: roundedTimestamp,
        visualDiff: shift.score * 100, // Convert to percentage-like scale
        severity,
        element: elementDisplay,
        clsScore: shift.score,
        uxImpact,
        beforeFrameUrl: frameUrls?.before,
        afterFrameUrl: frameUrls?.after
      })
    })

    return {
      detections: jankDetections,
      sessionId: latestSessionId,
      totalFrames: sessionFiles.length,
      screenshotDir,
      realCLS: { score: realCLSData.score, grade: realCLSData.grade }
    }
  }

  // Fallback to pixel-diff if no real CLS data (old behavior)

  // Compare each frame with the previous frame
  for (let i = 1; i < sessionFiles.length; i++) {
    const prevFile = join(screenshotDir, sessionFiles[i - 1])
    const currFile = join(screenshotDir, sessionFiles[i])

    try {
      const prevPng = PNG.sync.read(readFileSync(prevFile))
      const currPng = PNG.sync.read(readFileSync(currFile))

      // Ensure same dimensions
      if (prevPng.width !== currPng.width || prevPng.height !== currPng.height) {
        continue
      }

      const diff = new PNG({ width: prevPng.width, height: prevPng.height })
      const numDiffPixels = pixelmatch(prevPng.data, currPng.data, diff.data, prevPng.width, prevPng.height, {
        threshold: 0.1
      })

      const totalPixels = prevPng.width * prevPng.height
      const diffPercentage = (numDiffPixels / totalPixels) * 100

      // Consider it jank if more than 1% of pixels changed (layout shift threshold)
      if (diffPercentage > 1) {
        const timeMatch = sessionFiles[i].match(/-(\d+)ms\.png$/)
        const timeSinceStart = timeMatch ? parseInt(timeMatch[1], 10) : 0

        jankDetections.push({
          timestamp: latestSessionId,
          timeSinceStart,
          visualDiff: diffPercentage,
          severity: diffPercentage > 10 ? "high" : diffPercentage > 5 ? "medium" : "low"
        })
      }
    } catch {
      // Skip frames that can't be compared
    }
  }

  return {
    detections: jankDetections,
    sessionId: latestSessionId,
    totalFrames: sessionFiles.length,
    screenshotDir,
    captureTrigger
  }
}

/**
 * Log MCP-related events to the project-specific D3K log file (NOT main project log)
 * This prevents Claude from seeing dev3000's orchestration logs as application errors
 */
function logToDevFile(message: string, projectName?: string) {
  try {
    // Write to project-specific D3K log instead of main project log
    const homeDir = process.env.HOME || process.env.USERPROFILE
    if (!homeDir) return

    const debugLogDir = join(homeDir, ".d3k", "logs")
    if (!existsSync(debugLogDir)) {
      mkdirSync(debugLogDir, { recursive: true })
    }

    // Use project name from parameter or try to detect from current session
    const actualProjectName = projectName || getCurrentProjectName()
    if (!actualProjectName) return

    const d3kLogFile = join(debugLogDir, `dev3000-${actualProjectName}-d3k.log`)
    const timestamp = new Date().toISOString()
    const logEntry = `[${timestamp}] [D3K] ${message}\n`
    appendFileSync(d3kLogFile, logEntry)
  } catch (_error) {
    // Silently fail to avoid breaking MCP functionality
  }
}

/**
 * Get current project name from active sessions
 */
function getCurrentProjectName(): string | null {
  try {
    const homeDir = process.env.HOME || process.env.USERPROFILE
    if (!homeDir) return null

    const sessionDir = join(homeDir, ".d3k")
    if (!existsSync(sessionDir)) return null

    // Find the most recent session file
    const sessionFiles = readdirSync(sessionDir).filter((file) => file.endsWith(".json"))
    if (sessionFiles.length === 0) return null

    // Use the first session file's project name (could be improved to find the "current" one)
    const sessionFile = join(sessionDir, sessionFiles[0])
    const sessionData = JSON.parse(readFileSync(sessionFile, "utf8"))
    return sessionData.projectName || null
  } catch {
    return null
  }
}

/**
 * Detect available MCPs and set integration flags
 */
export function detectMcpIntegrations(
  availableMcps: string[],
  projectName?: string
): {
  integrateNextjs: boolean
  integrateChromeDevtools: boolean
} {
  const integrateNextjs = availableMcps.includes("nextjs-dev")
  const integrateChromeDevtools = availableMcps.includes("chrome-devtools")

  // Log MCP detection results
  if (availableMcps.length > 0) {
    logToDevFile(`MCP Detection: Available MCPs [${availableMcps.join(", ")}]`, projectName)

    const integrations: string[] = []
    if (integrateNextjs) integrations.push("Next.js")
    if (integrateChromeDevtools) integrations.push("Chrome DevTools")

    if (integrations.length > 0) {
      logToDevFile(`MCP Integration: Activated integrations [${integrations.join(", ")}]`, projectName)
    } else {
      logToDevFile("MCP Integration: No compatible MCPs detected - running in standalone mode", projectName)
    }
  } else {
    logToDevFile("MCP Detection: No MCPs provided - running in standalone mode", projectName)
  }

  return {
    integrateNextjs,
    integrateChromeDevtools
  }
}

/**
 * Calculate estimated time based on available tools and error complexity
 */
export function calculateEstimatedTime(errorCount: number, hasIntegrations: boolean): string {
  const baseTime = Math.min(errorCount * 2, 20) // 2 minutes per error, max 20 minutes
  const integrationBonus = hasIntegrations ? 0.5 : 1 // 50% faster with integrations
  const totalMinutes = Math.ceil(baseTime * integrationBonus)

  if (totalMinutes <= 5) return `${totalMinutes} minutes`
  if (totalMinutes <= 60) return `${totalMinutes} minutes`
  return `${Math.ceil(totalMinutes / 60)} hours`
}

/**
 * Generate dynamic Next.js specific MCP function suggestions based on discovered capabilities
 */
export async function generateNextjsSuggestions(errorContext?: string): Promise<McpFunctionSuggestion[]> {
  try {
    // Get dynamic capabilities from the MCP
    const capabilities = await discoverMcpCapabilities("dev3000-nextjs-dev")

    // Filter for advanced capabilities and create suggestions
    const suggestions: McpFunctionSuggestion[] = capabilities
      .filter((cap) => cap.category === "advanced")
      .slice(0, 8) // Limit to most relevant suggestions
      .map((cap) => ({
        function: cap.function,
        reason: cap.reason,
        priority: determinePriority(cap.function, errorContext) as "high" | "medium" | "low"
      }))

    logToDevFile(
      `Dynamic Suggestions: Generated ${suggestions.length} Next.js suggestions from ${capabilities.length} discovered capabilities`
    )

    return suggestions
  } catch (error) {
    logToDevFile(`Dynamic Suggestions: Failed to generate Next.js suggestions - ${error}`)

    // Fallback to basic suggestions if discovery fails
    return [
      {
        function: "analyze_build_process",
        reason: "Advanced Next.js build system analysis",
        priority: "high"
      },
      {
        function: "debug_server_rendering",
        reason: "Server-side rendering debugging",
        priority: "high"
      }
    ]
  }
}

/**
 * Generate dynamic Chrome DevTools specific MCP function suggestions based on discovered capabilities
 */
export async function generateChromeDevtoolsSuggestions(errorContext?: string): Promise<McpFunctionSuggestion[]> {
  try {
    // Get dynamic capabilities from the MCP
    const capabilities = await discoverMcpCapabilities("dev3000-chrome-devtools")

    // Filter for advanced capabilities and create suggestions
    const suggestions: McpFunctionSuggestion[] = capabilities
      .filter((cap) => cap.category === "advanced")
      .slice(0, 8) // Limit to most relevant suggestions
      .map((cap) => ({
        function: cap.function,
        reason: cap.reason,
        priority: determinePriority(cap.function, errorContext) as "high" | "medium" | "low"
      }))

    logToDevFile(
      `Dynamic Suggestions: Generated ${suggestions.length} Chrome DevTools suggestions from ${capabilities.length} discovered capabilities`
    )

    return suggestions
  } catch (error) {
    logToDevFile(`Dynamic Suggestions: Failed to generate Chrome DevTools suggestions - ${error}`)

    // Fallback to basic suggestions if discovery fails
    return [
      {
        function: "inspect_element",
        reason: "Deep DOM inspection with DevTools-level detail",
        priority: "high"
      },
      {
        function: "access_console",
        reason: "Direct browser console access and manipulation",
        priority: "high"
      }
    ]
  }
}

/**
 * Determine priority of a capability based on error context and function relevance
 */
function determinePriority(functionName: string, errorContext?: string): "high" | "medium" | "low" {
  const name = functionName.toLowerCase()
  const context = errorContext?.toLowerCase() || ""

  // High priority matches - function directly relates to error context
  const highPriorityPatterns = [
    { pattern: /hydration/, keywords: ["hydration", "ssr", "render"] },
    { pattern: /build|compile/, keywords: ["build", "compile", "analyze"] },
    { pattern: /network|fetch|api/, keywords: ["network", "request", "intercept", "performance"] },
    { pattern: /console|error/, keywords: ["console", "error", "debug"] },
    { pattern: /click|interaction/, keywords: ["dom", "element", "inspect"] }
  ]

  for (const { pattern, keywords } of highPriorityPatterns) {
    if (pattern.test(context) && keywords.some((keyword) => name.includes(keyword))) {
      return "high"
    }
  }

  // Medium priority - advanced debugging capabilities
  const mediumPriorityKeywords = ["debug", "profile", "analyze", "trace", "inspect"]
  if (mediumPriorityKeywords.some((keyword) => name.includes(keyword))) {
    return "medium"
  }

  // Low priority - basic or less critical functions
  return "low"
}

/**
 * Create integrated workflow with 3-phase debugging plan
 */
export async function createIntegratedWorkflow({
  availableMcps,
  focusArea = "all",
  errorContext
}: CreateIntegratedWorkflowParams): Promise<{ content: Array<{ type: "text"; text: string }> }> {
  const results: string[] = []

  // Log workflow creation
  logToDevFile(
    `Workflow Creation: Creating integrated workflow with focus area [${focusArea}]${errorContext ? `, error context [${errorContext}]` : ""}`
  )

  // Use provided MCPs or discover them proactively
  let finalMcps: string[] = availableMcps || []
  if (!availableMcps || availableMcps.length === 0) {
    logToDevFile("Workflow Creation: No MCPs provided, starting proactive discovery")
    finalMcps = await discoverAvailableMcps()
  }

  // Detect available integrations
  const { integrateNextjs, integrateChromeDevtools } = detectMcpIntegrations(finalMcps)

  results.push("🎼 **INTELLIGENT DEBUGGING ORCHESTRATOR**")
  results.push(`🔍 Available MCPs: ${finalMcps.length > 0 ? finalMcps.join(", ") : "none (will attempt discovery)"}`)
  results.push(
    `⚡ Integrations: ${integrateNextjs ? "✅ Next.js" : "❌ Next.js"} | ${integrateChromeDevtools ? "✅ Chrome DevTools" : "❌ Chrome DevTools"}`
  )

  if (errorContext) {
    results.push(`🎯 Error Context: ${errorContext}`)
  }
  results.push("")

  // Generate MCP-specific suggestions
  const nextjsSuggestions = integrateNextjs ? await generateNextjsSuggestions(errorContext) : []
  const chromeSuggestions = integrateChromeDevtools ? await generateChromeDevtoolsSuggestions(errorContext) : []

  if (!integrateNextjs && !integrateChromeDevtools) {
    results.push("⚠️ **NO INTEGRATIONS DETECTED**")
    results.push("Running in standalone mode. For enhanced debugging:")
    results.push("• Add 'nextjs-dev' MCP for Next.js-specific analysis")
    results.push("• Add 'chrome-devtools' MCP for browser inspection")
    results.push("")
    results.push("💡 **STANDALONE WORKFLOW:**")
    results.push("1. Use fix_my_app(mode='snapshot') to analyze current issues")
    results.push("2. Use execute_browser_action to reproduce and verify fixes")
    results.push("3. Implement suggested code fixes")

    return {
      content: [{ type: "text", text: results.join("\n") }]
    }
  }

  // Create 3-phase integrated workflow
  results.push("🎪 **3-PHASE INTEGRATED WORKFLOW**")
  results.push("")

  // Phase 1: Parallel Data Collection
  results.push("🕐 **PHASE 1: PARALLEL DATA COLLECTION** (2-3 minutes)")
  results.push("Execute these functions in parallel across all available MCPs:")
  results.push("")

  results.push("📊 **dev3000 (this MCP):**")
  results.push(
    `• fix_my_app(focusArea='${focusArea}', integrateNextjs=${integrateNextjs}, integrateChromeDevtools=${integrateChromeDevtools}, returnRawData=true)`
  )
  results.push("  → Get comprehensive error analysis with interaction data")
  results.push("")

  if (integrateNextjs) {
    results.push("⚛️ **nextjs-dev MCP:**")
    nextjsSuggestions
      .filter((s) => s.priority === "high")
      .forEach((suggestion) => {
        const params = suggestion.params
          ? `(${Object.entries(suggestion.params)
              .map(([k, v]) => `${k}=${JSON.stringify(v)}`)
              .join(", ")})`
          : "()"
        results.push(`• ${suggestion.function}${params}`)
        results.push(`  → ${suggestion.reason}`)
      })
    results.push("")
  }

  if (integrateChromeDevtools) {
    results.push("🌐 **chrome-devtools MCP:**")
    chromeSuggestions
      .filter((s) => s.priority === "high")
      .forEach((suggestion) => {
        const params = suggestion.params
          ? `(${Object.entries(suggestion.params)
              .map(([k, v]) => `${k}=${JSON.stringify(v)}`)
              .join(", ")})`
          : "()"
        results.push(`• ${suggestion.function}${params}`)
        results.push(`  → ${suggestion.reason}`)
      })
    results.push("")
  }

  // Phase 2: Deep Analysis
  results.push("🕑 **PHASE 2: DEEP TARGETED ANALYSIS** (3-5 minutes)")
  results.push("Based on Phase 1 findings, execute these functions sequentially:")
  results.push("")

  results.push("🔗 **Cross-MCP Correlation:**")
  results.push("• Compare dev3000 interaction data with browser console errors")
  if (integrateNextjs) {
    results.push("• Correlate dev3000 server errors with Next.js build/runtime logs")
    results.push("• Match interaction timestamps with Next.js request handling")
  }
  results.push("• Identify root cause by combining all data sources")
  results.push("")

  results.push("🎯 **Targeted Deep Dive:**")
  results.push("• Use fix_my_app(mode='bisect') for regression analysis if needed")
  if (integrateChromeDevtools) {
    chromeSuggestions
      .filter((s) => s.priority === "medium")
      .forEach((suggestion) => {
        const params = suggestion.params
          ? `(${Object.entries(suggestion.params)
              .map(([k, v]) => `${k}=${JSON.stringify(v)}`)
              .join(", ")})`
          : "()"
        results.push(`• ${suggestion.function}${params} - ${suggestion.reason}`)
      })
  }
  results.push("")

  // Phase 3: Fix Implementation & Verification
  results.push("🕒 **PHASE 3: FIX IMPLEMENTATION & VERIFICATION** (5-10 minutes)")
  results.push("Orchestrated fix implementation with cross-MCP verification:")
  results.push("")

  results.push("🔧 **Implementation:**")
  results.push("• Apply code fixes identified by dev3000 error analysis")
  if (integrateNextjs) {
    results.push("• Address Next.js-specific issues (hydration, build, etc.)")
  }
  results.push("• Use dev3000's interaction data to create comprehensive test scenarios")
  results.push("")

  results.push("✅ **Verification Workflow:**")
  results.push("• Use execute_browser_action to replay exact user interactions that caused errors")
  if (integrateChromeDevtools) {
    results.push("• Use chrome-devtools to monitor console for error resolution")
    results.push("• Take before/after screenshots to verify UI fixes")
  }
  if (integrateNextjs) {
    results.push("• Use nextjs-dev to verify build success and runtime stability")
  }
  results.push("• Re-run fix_my_app to confirm error resolution")
  results.push("")

  // Integration Benefits
  results.push("🚀 **INTEGRATION BENEFITS:**")

  if (integrateNextjs && integrateChromeDevtools) {
    results.push("🎯 **Triple-Stack Coverage:**")
    results.push("• dev3000: AI-powered error correlation + interaction replay")
    results.push("• nextjs-dev: Framework-specific server-side analysis")
    results.push("• chrome-devtools: Precise browser state inspection")
    results.push("• Combined: Complete full-stack debugging with 90%+ issue resolution")
    results.push("")
    results.push("⚡ **Expected Results:**")
    results.push("• 3x faster debugging vs using tools individually")
    results.push("• AI-powered error correlation across all layers")
    results.push("• Systematic fix verification workflow")
    results.push("• Comprehensive interaction-based testing")
  } else if (integrateNextjs) {
    results.push("🎯 **Server-Side Enhanced Coverage:**")
    results.push("• dev3000: Client error analysis + interaction data")
    results.push("• nextjs-dev: Server-side logs and build analysis")
    results.push("• Combined: Full-stack Next.js debugging coverage")
  } else if (integrateChromeDevtools) {
    results.push("🎯 **Browser-Enhanced Coverage:**")
    results.push("• dev3000: Error detection + interaction replay")
    results.push("• chrome-devtools: Detailed browser state inspection")
    results.push("• Combined: Complete client-side debugging workflow")
  }

  const estimatedTime = calculateEstimatedTime(5, integrateNextjs || integrateChromeDevtools) // Assume 5 errors for estimation
  results.push("")
  results.push(`⏱️ **ESTIMATED TOTAL TIME:** ${estimatedTime}`)
  results.push(`🎼 **dev3000 orchestrates ${finalMcps.length} MCPs for maximum debugging power!**`)

  return {
    content: [{ type: "text", text: results.join("\n") }]
  }
}

/**
 * Visual diff analyzer - provides instructions for Claude to load and compare two images
 */
export async function analyzeVisualDiff(params: {
  beforeImageUrl: string
  afterImageUrl: string
  context?: string
}): Promise<{ content: Array<{ type: "text"; text: string }> }> {
  const { beforeImageUrl, afterImageUrl, context } = params

  const results: string[] = []

  results.push("🔍 **VISUAL DIFF ANALYSIS**")
  results.push("")
  results.push("To analyze the visual differences between these two screenshots:")
  results.push("")
  results.push("**Step 1: Fetch and analyze the BEFORE image**")
  results.push(`Use WebFetch with URL: \`${beforeImageUrl}\``)
  results.push(`Prompt: "Describe this screenshot in detail, focusing on layout and visible elements"`)
  results.push("")
  results.push("**Step 2: Fetch and analyze the AFTER image**")
  results.push(`Use WebFetch with URL: \`${afterImageUrl}\``)
  results.push(`Prompt: "Describe this screenshot in detail, focusing on layout and visible elements"`)
  results.push("")
  results.push("**Step 3: Compare and describe the differences**")

  if (context) {
    results.push(`Focus on: ${context}`)
  } else {
    results.push("Look for:")
    results.push("• Elements that appeared or disappeared")
    results.push("• Elements that moved or changed position")
    results.push("• Elements that changed size or style")
    results.push("• New content that pushed existing content")
  }

  results.push("")
  results.push("**Step 4: Identify the layout shift cause**")
  results.push("Describe what visual change occurred that caused the layout shift.")
  results.push("Be specific about:")
  results.push("• Which element(s) changed")
  results.push("• What appeared/moved/resized")
  results.push("• Why this caused other elements to shift")

  return {
    content: [{ type: "text", text: results.join("\n") }]
  }
}

export async function findComponentSource(params: {
  selector: string
  projectName?: string
}): Promise<{ content: Array<{ type: "text"; text: string }> }> {
  const { selector } = params

  try {
    const sessions = findActiveSessions()
    if (sessions.length === 0) {
      return {
        content: [
          {
            type: "text",
            text: "❌ **NO ACTIVE SESSIONS**\n\nNo active dev3000 sessions found. Make sure your app is running with dev3000."
          }
        ]
      }
    }

    const sessionData = JSON.parse(readFileSync(sessions[0].sessionFile, "utf-8"))
    let cdpUrl = sessionData.cdpUrl

    if (!cdpUrl) {
      try {
        const response = await fetch("http://localhost:9222/json")
        const pages = await response.json()
        const activePage = pages.find(
          (page: { type: string; url: string }) => page.type === "page" && !page.url.startsWith("chrome://")
        )
        if (activePage) {
          cdpUrl = activePage.webSocketDebuggerUrl
        }
      } catch {
        return {
          content: [
            {
              type: "text",
              text: "❌ **NO CDP CONNECTION**\n\nFailed to find Chrome DevTools Protocol URL."
            }
          ]
        }
      }
    }

    if (!cdpUrl) {
      return {
        content: [
          {
            type: "text",
            text: "❌ **NO CDP CONNECTION**\n\nNo Chrome DevTools Protocol URL found."
          }
        ]
      }
    }

    // Execute the component extraction script
    const extractScript = `
      (function() {
        try {
          const element = document.querySelector(${JSON.stringify(selector)});
          if (!element) {
            return { error: "Element not found with selector: ${selector}" };
          }

          // Try to find React Fiber
          const fiberKey = Object.keys(element).find(k => k.startsWith("__reactFiber$"));
          if (!fiberKey) {
            return { error: "No React internals found - element may not be a React component" };
          }

          const fiber = element[fiberKey];
          let componentFunction = null;
          let componentName = "Unknown";

          // Walk up the fiber tree to find a function component
          let current = fiber;
          let depth = 0;

          while (current && depth < 10) {
            if (typeof current.type === 'function') {
              componentFunction = current.type;
              componentName = current.type.name || current.type.displayName || "Anonymous";
              break;
            }
            current = current.return;
            depth++;
          }

          if (!componentFunction) {
            return { error: "Could not find component function in fiber tree" };
          }

          // Get the source code
          const sourceCode = componentFunction.toString();

          return {
            success: true,
            componentName,
            sourceCode
          };
        } catch (error) {
          return { error: error.message };
        }
      })()
    `

    const result = await new Promise<unknown>((resolve, reject) => {
      const ws = new WebSocket(cdpUrl)
      let evalId: number | null = null
      let resolved = false

      const timeout = setTimeout(() => {
        if (!resolved) {
          resolved = true
          ws.close()
          reject(new Error("CDP evaluation timeout after 5 seconds"))
        }
      }, 5000)

      ws.on("open", async () => {
        try {
          ws.send(JSON.stringify({ id: 1, method: "Target.getTargets", params: {} }))

          let messageId = 2

          ws.on("message", async (data) => {
            const message = JSON.parse(data.toString())

            if (message.id === 1) {
              const pageTarget = message.result.targetInfos.find((t: Record<string, unknown>) => t.type === "page")
              if (!pageTarget) {
                clearTimeout(timeout)
                resolved = true
                ws.close()
                reject(new Error("No page targets found"))
                return
              }

              ws.send(
                JSON.stringify({
                  id: messageId++,
                  method: "Target.attachToTarget",
                  params: { targetId: pageTarget.targetId, flatten: true }
                })
              )
              return
            }

            if (message.method === "Target.attachedToTarget") {
              evalId = messageId++
              ws.send(
                JSON.stringify({
                  id: evalId,
                  method: "Runtime.evaluate",
                  params: { expression: extractScript, returnByValue: true }
                })
              )
              return
            }

            if (evalId !== null && message.id === evalId) {
              clearTimeout(timeout)
              resolved = true
              ws.close()
              if (message.error) {
                reject(new Error(message.error.message))
              } else {
                const value = message.result?.result?.value
                resolve(value)
              }
            }
          })

          ws.on("error", (err) => {
            clearTimeout(timeout)
            if (!resolved) {
              resolved = true
              reject(err)
            }
          })
        } catch (error) {
          clearTimeout(timeout)
          resolved = true
          ws.close()
          reject(error)
        }
      })

      ws.on("error", (err) => {
        clearTimeout(timeout)
        if (!resolved) {
          resolved = true
          reject(err)
        }
      })
    })

    const evalResult = result as
      | { error: string }
      | {
          success: true
          componentName: string
          sourceCode: string
        }

    if ("error" in evalResult) {
      return {
        content: [
          {
            type: "text",
            text: `❌ **ERROR EXTRACTING COMPONENT**\n\n${evalResult.error}\n\n💡 **TIPS:**\n• Make sure the selector matches an element on the page\n• Ensure the element is rendered by a React component\n• Try a simpler selector like 'nav' or '.header'`
          }
        ]
      }
    }

    if (!evalResult.success) {
      return {
        content: [
          {
            type: "text",
            text: "❌ **FAILED TO EXTRACT COMPONENT**\n\nUnexpected result format."
          }
        ]
      }
    }

    // Extract unique patterns from the source code
    const { componentName, sourceCode } = evalResult
    const patterns: string[] = []

    // Look for unique JSX patterns (excluding common ones like <div>, <span>)
    const jsxPattern = /<([A-Z][a-zA-Z0-9]*)/g
    const customComponents = new Set<string>()
    let jsxMatch = jsxPattern.exec(sourceCode)

    while (jsxMatch !== null) {
      customComponents.add(jsxMatch[1])
      jsxMatch = jsxPattern.exec(sourceCode)
    }

    // Look for unique className patterns
    const classNamePattern = /className=["']([^"']+)["']/g
    const classNames = new Set<string>()
    let classNameMatch = classNamePattern.exec(sourceCode)

    while (classNameMatch !== null) {
      classNames.add(classNameMatch[1])
      classNameMatch = classNamePattern.exec(sourceCode)
    }

    // Build search patterns
    const lines: string[] = []
    lines.push("🔍 **COMPONENT SOURCE FINDER**")
    lines.push("")
    lines.push(`**Selector:** \`${selector}\``)
    lines.push(`**Component:** ${componentName}`)
    lines.push("")

    if (componentName !== "Anonymous") {
      patterns.push(`function ${componentName}`)
      patterns.push(`const ${componentName} =`)
      patterns.push(`export default function ${componentName}`)
    }

    // Add unique component references
    if (customComponents.size > 0) {
      const uniqueComponents = Array.from(customComponents).filter(
        (name) => !["Fragment", "Suspense", "ErrorBoundary"].includes(name)
      )
      if (uniqueComponents.length > 0) {
        patterns.push(`<${uniqueComponents[0]}`)
      }
    }

    // Add unique classNames
    if (classNames.size > 0) {
      const firstClassName = Array.from(classNames)[0]
      patterns.push(`className="${firstClassName}"`)
    }

    if (patterns.length === 0) {
      lines.push("⚠️ **NO UNIQUE PATTERNS FOUND**")
      lines.push("")
      lines.push("The component source code doesn't contain distinctive patterns to search for.")
      lines.push("You may need to manually search for the component.")
    } else {
      lines.push("📍 **SEARCH PATTERNS**")
      lines.push("")
      lines.push("Use these grep patterns to find the source file:")
      lines.push("")

      for (const pattern of patterns.slice(0, 3)) {
        lines.push(`\`\`\``)
        lines.push(`grep -r "${pattern.replace(/"/g, '\\"')}" .`)
        lines.push(`\`\`\``)
        lines.push("")
      }

      lines.push("💡 **TIP:** Start with the first pattern. If it returns multiple results, try combining patterns.")
    }

    // Show a preview of the source code
    const preview = sourceCode.substring(0, 300)
    lines.push("")
    lines.push("**Source Code Preview:**")
    lines.push("```javascript")
    lines.push(`${preview}...`)
    lines.push("```")

    return {
      content: [{ type: "text", text: lines.join("\n") }]
    }
  } catch (error) {
    return {
      content: [
        {
          type: "text",
          text: `❌ **ERROR**\n\n${error instanceof Error ? error.message : String(error)}`
        }
      ]
    }
  }
}

/**
 * Restart the development server while preserving logs and monitoring
 */
export async function restartDevServer(params: {
  projectName?: string
}): Promise<{ content: Array<{ type: "text"; text: string }> }> {
  const { projectName } = params

  try {
    // Find active session
    const sessions = findActiveSessions()
    if (sessions.length === 0) {
      return {
        content: [
          {
            type: "text",
            text: "❌ **NO ACTIVE SESSIONS**\n\nNo active dev3000 sessions found. Make sure your app is running with dev3000."
          }
        ]
      }
    }

    // Use specified project or first available session
    let targetSession = sessions[0]
    if (projectName) {
      const found = sessions.find((s) => s.projectName === projectName)
      if (found) {
        targetSession = found
      }
    }

    const sessionData = JSON.parse(readFileSync(targetSession.sessionFile, "utf-8"))
    const appPort = sessionData.appPort
    const serverCommand = sessionData.serverCommand
    const cwd = sessionData.cwd

    if (!appPort) {
      return {
        content: [
          {
            type: "text",
            text: "❌ **NO APP PORT FOUND**\n\nSession file doesn't contain app port information."
          }
        ]
      }
    }

    if (!serverCommand) {
      return {
        content: [
          {
            type: "text",
            text: "❌ **NO SERVER COMMAND FOUND**\n\nSession file doesn't contain the original server command. This session may have been created with an older version of dev3000."
          }
        ]
      }
    }

    logToDevFile(
      `Restart Dev Server: Starting restart for project [${targetSession.projectName}] on port ${appPort} with command [${serverCommand}]`
    )

    // Check if nextjs-dev MCP is available
    const availableMcps = await discoverAvailableMcps(targetSession.projectName)
    const hasNextjsDev = availableMcps.includes("nextjs-dev")

    logToDevFile(`Restart Dev Server: Has nextjs-dev MCP: ${hasNextjsDev}`)

    // Try nextjs-dev MCP first if available
    if (hasNextjsDev) {
      try {
        logToDevFile("Restart Dev Server: Attempting to use nextjs-dev MCP restart")

        // Check if nextjs-dev has restart capability
        const capabilities = await getMcpCapabilities({ mcpName: "nextjs-dev" })
        const capabilitiesText =
          capabilities.content[0] && "text" in capabilities.content[0] ? capabilities.content[0].text : ""

        if (capabilitiesText.includes("restart") || capabilitiesText.includes("reload")) {
          logToDevFile("Restart Dev Server: nextjs-dev MCP has restart capability, delegating")

          return {
            content: [
              {
                type: "text",
                text: "✅ **DELEGATING TO NEXTJS-DEV MCP**\n\nThe nextjs-dev MCP has restart capabilities. Please use the nextjs-dev MCP restart tool directly for better integration with Next.js."
              }
            ]
          }
        }

        logToDevFile("Restart Dev Server: nextjs-dev MCP doesn't have restart capability, falling back")
      } catch (error) {
        logToDevFile(`Restart Dev Server: Failed to check nextjs-dev capabilities - ${error}`)
      }
    }

    // Fallback: Use dev3000's own restart mechanism
    logToDevFile("Restart Dev Server: Using dev3000 restart mechanism")

    // Kill processes on the app port
    const killCommand = `lsof -ti :${appPort} | xargs kill 2>/dev/null || true`
    logToDevFile(`Restart Dev Server: Executing kill command: ${killCommand}`)

    try {
      await execAsync(killCommand)
      logToDevFile("Restart Dev Server: Kill command executed successfully")
    } catch (error) {
      logToDevFile(`Restart Dev Server: Kill command failed (may be ok) - ${error}`)
    }

    // Wait for clean shutdown
    await new Promise((resolve) => setTimeout(resolve, 2000))

    // Check if port is now free
    const checkCommand = `lsof -ti :${appPort}`
    let portFree = false
    try {
      const { stdout } = await execAsync(checkCommand)
      portFree = stdout.trim() === ""
      logToDevFile(`Restart Dev Server: Port check result - free: ${portFree}`)
    } catch {
      // Command failed means no process on port (port is free)
      portFree = true
      logToDevFile("Restart Dev Server: Port is free (lsof returned no results)")
    }

    if (!portFree) {
      return {
        content: [
          {
            type: "text",
            text: `⚠️ **PORT STILL IN USE**\n\nFailed to free port ${appPort}. There may be a process that couldn't be killed.\n\nTry manually killing the process:\n\`\`\`bash\nlsof -ti :${appPort} | xargs kill -9\n\`\`\``
          }
        ]
      }
    }

    logToDevFile("Restart Dev Server: Port is now free, spawning new server process")

    // Spawn new server process
    try {
      const serverProcess = spawn(serverCommand, {
        stdio: "inherit", // Inherit stdio so output goes to dev3000's logs
        shell: true,
        detached: true, // Run independently
        cwd: cwd || process.cwd() // Use original working directory
      })

      // Unref so this process doesn't keep MCP server alive
      serverProcess.unref()

      logToDevFile(`Restart Dev Server: Spawned new server process with PID ${serverProcess.pid}`)

      // Wait a moment for server to start
      await new Promise((resolve) => setTimeout(resolve, 1000))

      // Check if server is actually running on the port
      try {
        const { stdout: checkResult } = await execAsync(`lsof -ti :${appPort}`)
        const isRunning = checkResult.trim() !== ""

        if (isRunning) {
          logToDevFile("Restart Dev Server: Server successfully restarted and running on port")
          return {
            content: [
              {
                type: "text",
                text: `✅ **DEV SERVER RESTARTED**\n\nSuccessfully restarted the development server on port ${appPort}.\n\n🎯 **STATUS:**\n• Old server process: Killed\n• New server process: Running (PID ${serverProcess.pid})\n• Port ${appPort}: Active\n• Browser monitoring: Unchanged\n• Logs: Still being captured\n\n💡 The server has been restarted while keeping dev3000's monitoring, screenshots, and logging intact.`
              }
            ]
          }
        }
        logToDevFile("Restart Dev Server: Server process spawned but not yet listening on port (may still be starting)")
      } catch {
        logToDevFile("Restart Dev Server: Server process spawned but not yet listening on port (may still be starting)")
      }

      return {
        content: [
          {
            type: "text",
            text: `🔄 **DEV SERVER RESTARTING**\n\nStarted a new server process (PID ${serverProcess.pid}).\n\n⏳ **STATUS:**\n• Old server: Killed\n• New server: Starting (may take a few moments)\n• Command: \`${serverCommand}\`\n• Port: ${appPort}\n\nThe server is restarting. Check the dev3000 logs to see when it's ready.`
          }
        ]
      }
    } catch (spawnError) {
      logToDevFile(`Restart Dev Server: Failed to spawn new server process - ${spawnError}`)
      return {
        content: [
          {
            type: "text",
            text: `❌ **RESTART FAILED**\n\nFailed to start new server process.\n\n**Error:** ${spawnError instanceof Error ? spawnError.message : String(spawnError)}\n\n**Command:** \`${serverCommand}\`\n\nThe old server was killed but the new one failed to start. You may need to manually restart dev3000.`
          }
        ]
      }
    }
  } catch (error) {
    logToDevFile(`Restart Dev Server: Error - ${error}`)
    return {
      content: [
        {
          type: "text",
          text: `❌ **ERROR**\n\n${error instanceof Error ? error.message : String(error)}`
        }
      ]
    }
  }
}

// Crawl app - discover all URLs
export interface CrawlAppParams {
  depth?: number | "all"
  projectName?: string
}

export async function crawlApp(params: CrawlAppParams) {
  const { depth = 1, projectName } = params

  try {
    // Find active session
    const sessions = findActiveSessions()
    const session = projectName ? sessions.find((s) => s.projectName === projectName) : sessions[0]

    if (!session) {
      return {
        content: [
          {
            type: "text" as const,
            text: projectName
              ? `❌ No active session found for project "${projectName}". Available projects: ${sessions.map((s) => s.projectName).join(", ") || "none"}`
              : "❌ No active dev3000 sessions found. Start dev3000 first with `d3k` in your project directory."
          }
        ]
      }
    }

    // Get CDP URL and app port from session
    const sessionData = JSON.parse(readFileSync(session.sessionFile, "utf-8"))
    const cdpUrl = sessionData.cdpUrl?.replace("http://", "ws://")
<<<<<<< HEAD
    const appPort = sessionData.port || "3000"
=======
    const appPort = sessionData.appPort || "3000"
>>>>>>> 326e3dfb
    const baseUrl = `http://localhost:${appPort}`

    if (!cdpUrl) {
      return {
        content: [
          {
            type: "text" as const,
            text: "❌ No Chrome DevTools connection found. Browser monitoring must be active to crawl."
          }
        ]
      }
    }

    logToDevFile(`Crawl App: Starting crawl at depth ${depth} for ${baseUrl}`)

    // Connect to CDP
    const ws = new WebSocket(cdpUrl)
    await new Promise((resolve, reject) => {
      ws.on("open", resolve)
      ws.on("error", reject)
      setTimeout(() => reject(new Error("CDP connection timeout")), 5000)
    })

    let messageId = 2000
    // biome-ignore lint/suspicious/noExplicitAny: CDP protocol responses are dynamic
    const sendCommand = (method: string, params: Record<string, unknown> = {}): Promise<any> => {
      return new Promise((resolve, reject) => {
        const id = messageId++
        const message = JSON.stringify({ id, method, params })

        const handler = (data: Buffer) => {
          const response = JSON.parse(data.toString())
          if (response.id === id) {
            ws.off("message", handler)
            if (response.error) {
              reject(new Error(response.error.message))
            } else {
              resolve(response.result)
            }
          }
        }

        ws.on("message", handler)
        ws.send(message)

        setTimeout(() => {
          ws.off("message", handler)
          reject(new Error("Command timeout"))
        }, 10000)
      })
    }

    // Enable necessary domains
    await sendCommand("Runtime.enable")
    await sendCommand("Page.enable")

    // Discovered URLs
    const discovered = new Set<string>([baseUrl])
    const visited = new Set<string>()
    const toVisit: string[] = [baseUrl]

    let currentDepth = 0
    const maxDepth = depth === "all" ? Number.POSITIVE_INFINITY : depth

    while (toVisit.length > 0 && currentDepth <= maxDepth) {
      const currentLevelUrls = [...toVisit]
      toVisit.length = 0

      logToDevFile(`Crawl App: Processing depth ${currentDepth} with ${currentLevelUrls.length} URLs`)

      for (const url of currentLevelUrls) {
        if (visited.has(url)) continue
        visited.add(url)

        try {
          // Navigate to URL
          logToDevFile(`Crawl App: Visiting ${url}`)
          await sendCommand("Page.navigate", { url })

          // Wait for page load
          await new Promise((resolve) => setTimeout(resolve, 2000))

          // Extract all links
          const result = await sendCommand("Runtime.evaluate", {
            expression: `
              Array.from(document.querySelectorAll('a[href]')).map(a => {
                try {
                  const url = new URL(a.href, window.location.href);
                  // Only return same-origin links
                  if (url.origin === window.location.origin) {
                    // Remove hash and query params for deduplication
                    return url.origin + url.pathname;
                  }
                } catch {}
                return null;
              }).filter(Boolean)
            `,
            returnByValue: true
          })

          const links = result.result?.value || []

          for (const link of links) {
            if (!discovered.has(link)) {
              discovered.add(link)
              if (currentDepth < maxDepth) {
                toVisit.push(link)
              }
            }
          }

          logToDevFile(`Crawl App: Found ${links.length} links on ${url}`)
        } catch (error) {
          logToDevFile(`Crawl App: Error visiting ${url} - ${error}`)
        }
      }

      currentDepth++

      // For "all" mode, stop when no new URLs are found
      if (depth === "all" && toVisit.length === 0) {
        break
      }
    }

    ws.close()

    const urls = Array.from(discovered).sort()
    const depthReached = depth === "all" ? currentDepth - 1 : Math.min(currentDepth - 1, maxDepth)

    logToDevFile(`Crawl App: Complete - discovered ${urls.length} URLs at depth ${depthReached}`)

    return {
      content: [
        {
          type: "text" as const,
          text: `🕷️ **APP CRAWL COMPLETE**\n\n📊 **SUMMARY:**\n• Base URL: ${baseUrl}\n• Depth: ${depthReached}${depth === "all" ? " (exhaustive)" : ""}\n• Total URLs: ${urls.length}\n\n📍 **DISCOVERED URLs:**\n${urls.map((url) => `• ${url}`).join("\n")}\n\n💡 **NEXT STEPS:**\n• Use fix_my_app to check for errors across all pages\n• Use execute_browser_action to test specific pages\n• Verify all routes are working correctly`
        }
      ]
    }
  } catch (error) {
    logToDevFile(`Crawl App: Error - ${error}`)
    return {
      content: [
        {
          type: "text" as const,
          text: `❌ **CRAWL FAILED**\n\n${error instanceof Error ? error.message : String(error)}`
        }
      ]
    }
  }
}<|MERGE_RESOLUTION|>--- conflicted
+++ resolved
@@ -3640,11 +3640,7 @@
     // Get CDP URL and app port from session
     const sessionData = JSON.parse(readFileSync(session.sessionFile, "utf-8"))
     const cdpUrl = sessionData.cdpUrl?.replace("http://", "ws://")
-<<<<<<< HEAD
-    const appPort = sessionData.port || "3000"
-=======
     const appPort = sessionData.appPort || "3000"
->>>>>>> 326e3dfb
     const baseUrl = `http://localhost:${appPort}`
 
     if (!cdpUrl) {
