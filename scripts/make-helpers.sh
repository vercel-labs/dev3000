#!/usr/bin/env bash
# Shared helpers for Makefile recipes to enable log-driven workflows.
# Source this file at the beginning of recipes: `. scripts/make-helpers.sh`

# ========= Pretty Printers =========

# section "Title"
section() {
  printf "\n===== %s =====\n" "$*"
}

# kv key value
kv() {
  printf -- "- %s: %s\n" "$1" "${2:-}"
}

# hint "message"
hint() {
  printf -- "👉 %s\n" "$*"
}

# confirm "message" -> returns 0 if user answered yes
confirm() {
  local msg="$1"
  if [[ -n "${NON_INTERACTIVE:-}" ]]; then
    hint "NON_INTERACTIVE=1: skipping prompt: $msg"
    return 1
  fi
  printf "[?] %s [y/N]: " "$msg"
  read -r ans || true
  case "$ans" in
    y|Y|yes|YES) return 0 ;;
    *) return 1 ;;
  esac
}

# ========= Logging (combined only) =========

# Ensure log directory; can be overridden via D3K_LOG_DIR
_d3k_log_dir() {
  local dir="${D3K_LOG_DIR:-.make-logs}"
  mkdir -p "$dir" 2>/dev/null || true
  printf "%s" "$dir"
}

# Very small JSON string escaper for simple metadata values
_json_escape() {
  # Kept for compatibility if needed in messages; not used for files now
  sed -e 's/\\/\\\\/g' \
      -e 's/\"/\\\"/g' \
      -e 's/\t/\\t/g' \
      -e 's/\r/\\r/g' \
      -e 's/\n/\\n/g'
}

# Path to combined human-readable log
_combined_log_path() {
  local dir=$(_d3k_log_dir)
  local file="${D3K_LOG_FILE:-$dir/combined.log}"
  # Ensure parent exists
  mkdir -p "$(dirname "$file")" 2>/dev/null || true
  printf "%s" "$file"
}

# No JSON lines output — only combined.log is maintained

# ========= Command Runner =========

# run_cmd "Name" <command...>
# - Emits human-readable intent with timing/exit
# - Captures stdout/stderr per command, consolidates into combined.log
# Env knobs:
#   D3K_LOG_DRY_RUN=1  -> do not execute, still log intent
#   D3K_LOG_DIR=path   -> where to write logs (default .make-logs)
run_cmd() {
  local name="$1"; shift
  local cmd=("$@")
<<<<<<< HEAD
  local cwd
  cwd=$(pwd -P 2>/dev/null || pwd)
  local t0=$(date +%s)
  local ts_iso=$(date -u +"%Y-%m-%dT%H:%M:%SZ")
  local dir=$(_d3k_log_dir)
  local combined=$(_combined_log_path)
  local id="$(date +%Y%m%dT%H%M%S)-$$-$RANDOM"
=======
  local t0
  t0=$(date +%s)
  local ts_iso
  ts_iso=$(date -u +"%Y-%m-%dT%H:%M:%SZ")
  local dir
  dir=$(_d3k_log_dir)
  local combined
  combined=$(_combined_log_path)
  local id
  id="$(date +%Y%m%dT%H%M%S)-$$-$RANDOM"
>>>>>>> c6c5b2d6
  local out_file="$dir/${id}.out"
  local err_file="$dir/${id}.err"

  section "RUN: $name"
  kv Command "${cmd[*]}"
  kv LogDir "$dir"
  kv LogID "$id"
  kv CWD "$cwd"

  if [[ "${D3K_LOG_DRY_RUN:-}" == "1" ]]; then
    kv Mode "DRY-RUN"
    # Combined log entry for skipped command
    {
      printf "===== ENTRY %s START =====\n" "$id"
      printf "TS: %s\n" "$ts_iso"
      printf "Mode: DRY-RUN\n"
      printf "Name: %s\n" "$name"
      printf "Cmd: %s\n" "${cmd[*]}"
      printf "Exit: SKIPPED\n"
      printf "Time: 0s\n"
      printf "Stdout-Bytes: 0\n"
      printf "Stderr-Bytes: 0\n"
      printf "--- STDOUT (first 0 bytes) ---\n"
      printf "\n--- STDERR (first 0 bytes) ---\n"
      printf "\n===== ENTRY %s END =====\n" "$id"
    } >> "$combined" 2>/dev/null || true
    return 0
  fi

  # Execute with capture
  local rc
  set +e
  # Avoid failing captures on shells without process substitution
  if (true) 2>/dev/null; then
    "${cmd[@]}" > >(tee "$out_file") 2> >(tee "$err_file" >&2)
  else
    "${cmd[@]}" 1>"$out_file" 2>"$err_file"
  fi
  rc=$?
  set -e

  local t1
  t1=$(date +%s)
  local elapsed=$(($t1-$t0))
  kv Exit "$rc"
  kv Time "${elapsed}s"

  # Consolidate stdout/stderr into a single combined file
  local max_bytes=${D3K_LOG_MAX_CAPTURE:-65536}
  local stdout_len=0 stderr_len=0
  [[ -f "$out_file" ]] && stdout_len=$(wc -c <"$out_file" 2>/dev/null || echo 0)
  [[ -f "$err_file" ]] && stderr_len=$(wc -c <"$err_file" 2>/dev/null || echo 0)
  local stdout_trunc=false stderr_trunc=false
  local stdout_len=0 stderr_len=0
  [[ -f "$out_file" ]] && stdout_len=$(wc -c <"$out_file" 2>/dev/null || echo 0)
  [[ -f "$err_file" ]] && stderr_len=$(wc -c <"$err_file" 2>/dev/null || echo 0)

  {
    printf "===== ENTRY %s START =====\n" "$id"
    printf "TS: %s\n" "$ts_iso"
    printf "Mode: EXEC\n"
    printf "Name: %s\n" "$name"
    printf "Cmd: %s\n" "${cmd[*]}"
    printf "Cwd: %s\n" "$cwd"
    printf "Exit: %s\n" "$rc"
    printf "Time: %ss\n" "$elapsed"
    printf "Stdout-Bytes: %s\n" "$stdout_len"
    printf "Stderr-Bytes: %s\n" "$stderr_len"
    printf "--- STDOUT (first %s bytes) ---\n" "$max_bytes"
    [[ -f "$out_file" ]] && head -c "$max_bytes" "$out_file" || true
    printf "\n--- STDERR (first %s bytes) ---\n" "$max_bytes"
    [[ -f "$err_file" ]] && head -c "$max_bytes" "$err_file" || true
    printf "\n===== ENTRY %s END =====\n" "$id"
  } >> "$combined" 2>/dev/null || true

  if [[ $rc -ne 0 ]]; then
    hint "Command failed. Inspect combined log section by: make log-tail-last"
  fi

  # Cleanup split files unless explicitly requested
  if [[ "${D3K_LOG_KEEP_FILES:-}" != "1" ]]; then
    rm -f "$out_file" "$err_file" 2>/dev/null || true
  else
    kv Stdout "$out_file"
    kv Stderr "$err_file"
  fi
  return $rc
}

# ensure_container "name" "up-command..."
# Starts container if not running. DRY-RUN aware.
ensure_container() {
  local cname="$1"; shift
  if docker ps --format '{{.Names}}' | grep -q "^${cname}$"; then
    kv "Container ${cname}" "running"
    return 0
  fi
  kv "Container ${cname}" "not running"
  if [[ "${D3K_LOG_DRY_RUN:-}" == "1" ]]; then
    hint "DRY-RUN: would start container '${cname}'"
    return 0
  fi
  section "Start container: ${cname}"
  "$@"
}<|MERGE_RESOLUTION|>--- conflicted
+++ resolved
@@ -75,15 +75,8 @@
 run_cmd() {
   local name="$1"; shift
   local cmd=("$@")
-<<<<<<< HEAD
   local cwd
   cwd=$(pwd -P 2>/dev/null || pwd)
-  local t0=$(date +%s)
-  local ts_iso=$(date -u +"%Y-%m-%dT%H:%M:%SZ")
-  local dir=$(_d3k_log_dir)
-  local combined=$(_combined_log_path)
-  local id="$(date +%Y%m%dT%H%M%S)-$$-$RANDOM"
-=======
   local t0
   t0=$(date +%s)
   local ts_iso
@@ -94,7 +87,6 @@
   combined=$(_combined_log_path)
   local id
   id="$(date +%Y%m%dT%H%M%S)-$$-$RANDOM"
->>>>>>> c6c5b2d6
   local out_file="$dir/${id}.out"
   local err_file="$dir/${id}.err"
 
@@ -148,9 +140,6 @@
   [[ -f "$out_file" ]] && stdout_len=$(wc -c <"$out_file" 2>/dev/null || echo 0)
   [[ -f "$err_file" ]] && stderr_len=$(wc -c <"$err_file" 2>/dev/null || echo 0)
   local stdout_trunc=false stderr_trunc=false
-  local stdout_len=0 stderr_len=0
-  [[ -f "$out_file" ]] && stdout_len=$(wc -c <"$out_file" 2>/dev/null || echo 0)
-  [[ -f "$err_file" ]] && stderr_len=$(wc -c <"$err_file" 2>/dev/null || echo 0)
 
   {
     printf "===== ENTRY %s START =====\n" "$id"
