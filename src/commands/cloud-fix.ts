import { execSync } from "node:child_process"
import { mkdirSync, writeFileSync } from "node:fs"
import { dirname, join } from "node:path"
import { Sandbox } from "@vercel/sandbox"
import ms from "ms"
import { detectProject } from "../utils/project-detector.js"

export interface CloudFixOptions {
  debug?: boolean
  timeout?: string
}

/**
 * Parse Server-Sent Events (SSE) response
 */
async function parseSSEResponse(response: Response): Promise<string> {
  const text = await response.text()
  const lines = text.split("\n")
  let result = ""

  for (const line of lines) {
    if (line.startsWith("data: ")) {
      const data = line.slice(6) // Remove "data: " prefix
      if (data === "[DONE]") break
      try {
        const parsed = JSON.parse(data)
        // Accumulate the result from SSE chunks
        if (parsed.result?.content) {
          for (const content of parsed.result.content) {
            if (content.type === "text" && content.text) {
              result += content.text
            }
          }
        }
        // Or just return the full parsed object as JSON
        if (parsed.result) {
          return JSON.stringify(parsed.result, null, 2)
        }
      } catch {
        // Not JSON, just text data
        result += `${data}\n`
      }
    }
  }

  return result || text
}

/**
 * Create a PR from changes made in the sandbox
 */
// @ts-expect-error - Temporarily unused for focused testing
// biome-ignore lint/correctness/noUnusedVariables: Temporarily disabled for focused testing
async function createPRFromSandbox(
  sandbox: Sandbox,
  _project: Awaited<ReturnType<typeof detectProject>>,
  debug?: boolean
): Promise<void> {
  // Check if there are any changes in the sandbox
  console.log("  🔍 Checking for changes in sandbox...")
  const statusResult = await sandbox.runCommand({
    cmd: "git",
    args: ["status", "--porcelain"],
    cwd: "/vercel/sandbox"
  })

  const statusOutput = await statusResult.stdout()

  if (!statusOutput.trim()) {
    console.log("  ℹ️  No changes detected in sandbox")
    return
  }

  if (debug) {
    console.log(`  Git status output:\n${statusOutput}`)
  }

  // Get the list of changed files
  console.log("  📋 Getting list of changed files...")
  const diffResult = await sandbox.runCommand({
    cmd: "git",
    args: ["diff", "--name-only", "HEAD"],
    cwd: "/vercel/sandbox"
  })

  const changedFiles = (await diffResult.stdout()).trim().split("\n").filter(Boolean)
  console.log(`  Found ${changedFiles.length} changed files`)

  if (changedFiles.length === 0) {
    console.log("  ℹ️  No modified files to create PR from")
    return
  }

  // Create a new branch locally
  const branchName = `d3k-cloud-fix-${Date.now()}`
  console.log(`  🌿 Creating branch: ${branchName}`)

  try {
    execSync(`git checkout -b ${branchName}`, { cwd: process.cwd(), stdio: "pipe" })
  } catch (err) {
    throw new Error(`Failed to create branch: ${err}`)
  }

  // Download each changed file from sandbox and apply locally
  console.log("  📥 Downloading changes from sandbox...")
  for (const file of changedFiles) {
    try {
      const fileStream = await sandbox.readFile({
        path: file,
        cwd: "/vercel/sandbox"
      })

      if (!fileStream) {
        console.log(`  ⚠️  Could not read file: ${file}`)
        continue
      }

      // Read the stream into a buffer
      const chunks: Buffer[] = []
      for await (const chunk of fileStream) {
        chunks.push(Buffer.from(chunk))
      }
      const content = Buffer.concat(chunks)

      // Write the file locally
      const localPath = join(process.cwd(), file)
      mkdirSync(dirname(localPath), { recursive: true })
      writeFileSync(localPath, content)
      console.log(`  ✅ Downloaded: ${file}`)
    } catch (err) {
      console.log(`  ⚠️  Error downloading ${file}: ${err}`)
    }
  }

  // Stage and commit the changes
  console.log("  💾 Committing changes...")
  try {
    execSync("git add .", { cwd: process.cwd(), stdio: "pipe" })

    const commitMessage = `Fix issues detected by dev3000 cloud analysis

Applied fixes from dev3000 cloud sandbox analysis.

Changed files:
${changedFiles.map((f) => `- ${f}`).join("\n")}

🤖 Generated with [Claude Code](https://claude.com/claude-code) using [d3k](https://d3k.dev)

Co-Authored-By: Claude <noreply@anthropic.com>`

    execSync(`git commit -m "${commitMessage.replace(/"/g, '\\"')}"`, {
      cwd: process.cwd(),
      stdio: "pipe"
    })
    console.log("  ✅ Changes committed")
  } catch (err) {
    throw new Error(`Failed to commit changes: ${err}`)
  }

  // Push the branch
  console.log("  📤 Pushing branch to remote...")
  try {
    execSync(`git push -u origin ${branchName}`, { cwd: process.cwd(), stdio: "pipe" })
    console.log("  ✅ Branch pushed")
  } catch (err) {
    throw new Error(`Failed to push branch: ${err}`)
  }

  // Create PR using gh CLI
  console.log("  🔀 Creating pull request...")
  try {
    const prBody = `## Automated fixes from dev3000 cloud analysis

This PR contains fixes detected and applied by dev3000's cloud analysis system.

### Changed files
${changedFiles.map((f) => `- \`${f}\``).join("\n")}

### How it works
1. Code was deployed to Vercel Sandbox
2. dev3000 MCP tools analyzed the running application
3. Fixes were applied automatically in the sandbox
4. Changes were extracted and committed to this PR

🤖 Generated with [Claude Code](https://claude.com/claude-code) using [d3k](https://d3k.dev)`

    const result = execSync(
      `gh pr create --title "Fix issues detected by dev3000 cloud analysis" --body "${prBody.replace(/"/g, '\\"')}"`,
      { cwd: process.cwd(), encoding: "utf-8" }
    )

    const prUrl = result
      .trim()
      .split("\n")
      .find((line) => line.includes("https://"))
    console.log(`  ✅ Pull request created!`)
    if (prUrl) {
      console.log(`  🔗 ${prUrl}`)
    }
  } catch (err) {
    throw new Error(`Failed to create PR: ${err}`)
  }
}

/**
 * Cloud Fix Command
 *
 * Analyzes and fixes issues in a project using Vercel Sandbox + MCP tools
 */
export async function cloudFix(options: CloudFixOptions = {}): Promise<void> {
  const { debug = false, timeout = "30m" } = options

  console.log("🔍 Detecting project...")

  // Detect project information
  const project = await detectProject()

  console.log(`  Repository: ${project.repoUrl}`)
  console.log(`  Branch: ${project.branch}`)
  if (project.relativePath) {
    console.log(`  Project directory: ${project.relativePath}`)
  }
  console.log(`  Framework: ${project.framework || "Unknown"}`)
  console.log(`  Dev command: ${project.packageManager} run ${project.devCommand}`)
  console.log()

  console.log("🚀 Creating Vercel Sandbox...")

  // Create sandbox
  // biome-ignore lint/suspicious/noExplicitAny: ms type inference issue
  const timeoutMs = ms(timeout as any) as unknown as number
  const sandbox = await Sandbox.create({
    // Always use dev3000-mcp project on vercel team for sandbox creation
    teamId: process.env.VERCEL_TEAM_ID || "team_nLlpyC6REAqxydlFKbrMDlud",
    projectId: process.env.VERCEL_PROJECT_ID || "prj_21F00Vr3bXzc1VSC8D9j2YJUzd0Q",
    token: process.env.VERCEL_TOKEN || process.env.VERCEL_OIDC_TOKEN,
    source: {
      url: `${project.repoUrl}.git`,
      type: "git"
    },
    resources: { vcpus: 4 },
    timeout: timeoutMs,
    ports: [3000, 3684], // App port + MCP server port
    runtime: "node22"
  })

  console.log("  Sandbox created successfully")

  try {
    // Calculate working directory in sandbox (use /vercel/sandbox + relativePath)
    const sandboxCwd = project.relativePath ? `/vercel/sandbox/${project.relativePath}` : "/vercel/sandbox"

    // Install dependencies
    console.log("  Installing dependencies...")
    const installCmd = project.packageManager === "pnpm" ? "pnpm" : project.packageManager
    const installResult = await sandbox.runCommand({
      cmd: installCmd,
      args: ["install"],
      cwd: sandboxCwd,
      stdout: debug ? process.stdout : undefined,
      stderr: debug ? process.stderr : undefined
    })

    if (installResult.exitCode !== 0) {
      throw new Error(`Dependency installation failed with exit code ${installResult.exitCode}`)
    }

    // Start dev server with output redirected to log file
    console.log("  Starting dev server...")
    const logFilePath = "/tmp/dev3000.log"

    // Create empty log file first
    await sandbox.runCommand({
<<<<<<< HEAD
      cmd: "sh",
      args: ["-c", `touch ${logFilePath}`]
    })

    // Start dev server with stdout/stderr redirected to log file
    // Using 'sh -c' with redirection to properly capture all output
    await sandbox.runCommand({
      cmd: "sh",
      args: ["-c", `${installCmd} run ${project.devCommand} > ${logFilePath} 2>&1`],
      detached: true
=======
      cmd: installCmd,
      args: ["run", project.devCommand],
      detached: true,
      cwd: sandboxCwd,
      stdout: debug ? process.stdout : undefined,
      stderr: debug ? process.stderr : undefined
>>>>>>> a1593430
    })

    // Wait for server to be ready
    console.log("  Waiting for dev server...")
    await waitForServer(sandbox, 3000, 60000)

    const devUrl = sandbox.domain(3000)
    console.log(`  ✅ Dev server ready: ${devUrl}`)
    console.log()

    // The dev server is already running - just report success
    console.log("✅ Development environment ready in sandbox!")
    console.log(`  Dev server: ${devUrl}`)
    console.log()

    // Verify site is accessible
    console.log("🔍 Verifying site accessibility...")
    try {
      const response = await fetch(devUrl)
      console.log(`  Status: ${response.status} ${response.statusText}`)
      console.log("  ✅ Site is accessible")
    } catch (err) {
      console.log(`  ⚠️  Error accessing site: ${err}`)
    }
    console.log()

    // Write session info file before starting MCP server
    console.log("📝 Writing session info...")
    const sessionScript = `
mkdir -p ~/.d3k
cat > ~/.d3k/${project.name}.json << 'EOF'
{
  "projectName": "${project.name}",
  "logFilePath": "/tmp/dev3000.log",
  "appPort": "3000",
  "mcpPort": "3684",
  "cdpUrl": null,
  "startTime": "${new Date().toISOString()}",
  "pid": $$,
  "cwd": "$(pwd)",
  "chromePids": [],
  "serverCommand": "${installCmd} run ${project.devCommand}",
  "framework": "nextjs"
}
EOF
`

    await sandbox.runCommand({
      cmd: "sh",
      args: ["-c", sessionScript]
    })

    console.log(`  ✅ Session info written to ~/.d3k/${project.name}.json`)
    console.log()

    // Start MCP server in detached mode on port 3684
    console.log("🚀 Starting MCP server in sandbox...")
    await sandbox.runCommand({
      cmd: "sh",
      args: ["-c", `cd mcp-server && PORT=3684 ${installCmd} run dev`],
      detached: true,
      stdout: debug ? process.stdout : undefined,
      stderr: debug ? process.stderr : undefined
    })

    // Wait for MCP server to be ready
    console.log("  Waiting for MCP server...")
    await waitForServer(sandbox, 3684, 30000)
    const mcpUrl = sandbox.domain(3684)
    console.log(`  ✅ MCP server ready: ${mcpUrl}`)
    console.log()

    // Install system dependencies for Chromium
    console.log("📦 Installing system dependencies for Chromium...")
    // Amazon Linux 2023 package names - comprehensive list for Chromium
    const sysDepsInstall = await sandbox.runCommand({
      cmd: "sh",
      args: [
        "-c",
        "sudo dnf install -y nspr nss atk at-spi2-atk cups-libs libdrm libxkbcommon libXcomposite libXdamage libXfixes libXrandr mesa-libgbm alsa-lib cairo pango glib2 gtk3 libX11 libXext libXcursor libXi libXtst > /tmp/sys-deps-install.log 2>&1"
      ]
    })

    if (sysDepsInstall.exitCode !== 0) {
      console.log(`  ⚠️  System dependencies installation failed (exit code: ${sysDepsInstall.exitCode})`)
      const logResult = await sandbox.runCommand({
        cmd: "sh",
        args: ["-c", "cat /tmp/sys-deps-install.log 2>&1 || echo 'No log file'"]
      })
      const logContent = await logResult.stdout()
      console.log(`  ${logContent.split("\n").slice(-20).join("\n  ")}`)
    } else {
      console.log("  ✅ System dependencies installed")
    }

    // Install Chromium package for sandbox
    console.log("📦 Installing Chromium for sandbox...")
    console.log("  This may take 2-3 minutes to download Chromium...")

    // Install chromium and puppeteer-core packages
    // For pnpm workspaces, we need -w flag to install at workspace root
    const chromiumInstall = await sandbox.runCommand({
      cmd: "sh",
      args: [
        "-c",
        `${installCmd} ${installCmd === "pnpm" ? "add -w" : "install"} chromium@latest puppeteer-core@latest > /tmp/chromium-install.log 2>&1`
      ]
    })

    if (chromiumInstall.exitCode !== 0) {
      console.log(`  ⚠️  Chromium installation failed (exit code: ${chromiumInstall.exitCode})`)

      // Get the installation logs
      const logResult = await sandbox.runCommand({
        cmd: "sh",
        args: ["-c", "cat /tmp/chromium-install.log 2>&1 || echo 'No log file'"]
      })
      const logContent = await logResult.stdout()

      console.log("  Installation error log:")
      console.log(`  ${logContent.split("\n").slice(-30).join("\n  ")}`)
      console.log("\n  Browser launch will likely fail, but continuing...")
    } else {
      console.log("  ✅ Chromium installed")
    }
    console.log()

    // Launch browser and connect to dev server
    console.log("🌐 Launching headless browser with CDP...")
    const browserScript = `
import puppeteer from 'puppeteer-core';
import chromiumPkg from 'chromium';
import fs from 'fs';
import path from 'path';
import os from 'os';

(async () => {
  // Check Node.js version - CDP requires Node >=v22.12.0
  const nodeVersion = process.version;
  console.log('Node.js version:', nodeVersion);
  const versionMatch = nodeVersion.match(/^v(\\d+)\\.(\\d+)\\.(\\d+)/);
  if (versionMatch) {
    const [, major, minor] = versionMatch.map(Number);
    if (major < 22 || (major === 22 && minor < 12)) {
      console.error('❌ ERROR: Node.js version >= v22.12.0 is required for CDP support');
      console.error('   Current version:', nodeVersion);
      console.error('   CDP tools will not work correctly with older versions');
      process.exit(1);
    }
    console.log('✅ Node.js version meets CDP requirements (>= v22.12.0)');
  }

  console.log('Ensuring Chromium is installed...');
  // The chromium package may need to download the binary first
  await chromiumPkg.install();

  console.log('Getting Chromium executable path from chromium package...');
  const executablePath = chromiumPkg.path;
  console.log('Chromium path:', executablePath);

  if (!executablePath || typeof executablePath !== 'string') {
    throw new Error(\`Chromium executable path not found or invalid: \${executablePath}\`);
  }

  console.log('Launching browser with Puppeteer...');
  const browser = await puppeteer.launch({
    args: ['--no-sandbox', '--disable-setuid-sandbox'],
    executablePath: executablePath,
    headless: true,
    ignoreHTTPSErrors: true,
  });

  console.log('Browser launched successfully');
  const page = await browser.newPage();

  // Get CDP endpoint for the page target (not browser)
  // Page-level commands like Runtime.enable and Page.enable need page target URL
  const browserWsUrl = browser.wsEndpoint();
  const target = page.target();
  const targetId = target._targetId;
  const cdpUrl = browserWsUrl.replace('/devtools/browser/', \`/devtools/page/\${targetId}\`);
  console.log('CDP URL:', cdpUrl);

  // Write session info for MCP server
  const sessionDir = path.join(os.homedir(), '.d3k');
  if (!fs.existsSync(sessionDir)) {
    fs.mkdirSync(sessionDir, { recursive: true });
  }

  const sessionInfo = {
    projectName: '${project.name}',
    logFilePath: '/tmp/dev3000.log',
    appPort: '3000',
    mcpPort: '3684',
    cdpUrl: cdpUrl,
    startTime: new Date().toISOString(),
    pid: process.pid,
    cwd: process.cwd(),
    chromePids: [process.pid],
    serverCommand: 'pnpm run dev',
    framework: 'nextjs'
  };

  const sessionFile = path.join(sessionDir, '${project.name}.json');
  fs.writeFileSync(sessionFile, JSON.stringify(sessionInfo, null, 2));
  console.log('Session info written to', sessionFile);
  console.log('Session file contents:', JSON.stringify(sessionInfo, null, 2));

  // Navigate to dev server
  console.log('Navigating to ${devUrl}');
  try {
    await page.goto('${devUrl}', { waitUntil: 'networkidle2', timeout: 30000 });
    console.log('✅ Successfully navigated to dev server');
  } catch (err) {
    console.error('⚠️  Navigation error:', err);
    // Continue anyway - page might have loaded
  }

  console.log('Browser ready, keeping connection open...');

  // Keep browser alive for 10 minutes
  await new Promise(resolve => setTimeout(resolve, 600000));

  await browser.close();
})().catch(err => {
  console.error('Browser error:', err);
  process.exit(1);
});
`

    // Write browser script to sandbox
    await sandbox.runCommand({
      cmd: "sh",
      args: ["-c", `cat > browser.js << 'EOF'\n${browserScript}\nEOF`]
    })

    // Launch browser and redirect output to log file
    console.log("  Launching browser.js script...")
    await sandbox.runCommand({
      cmd: "sh",
      args: ["-c", "node browser.js > /tmp/browser.log 2>&1 &"]
    })

    // Give it a moment to start
    await new Promise((resolve) => setTimeout(resolve, 2000))

    console.log("  ✅ Browser process started")
    console.log(`  Browser should be navigating to: ${devUrl}`)
    console.log("  Waiting for MCP server to discover session...")
    console.log("  (MCP server retries every 2 seconds for up to 20 seconds)")

    // Wait longer for MCP server to discover the session via its retry mechanism
    // The MCP server checks for new sessions every 2 seconds, up to 10 retries (20s total)
    await new Promise((resolve) => setTimeout(resolve, 25000))

    // Check browser status (always show for debugging)
    console.log("  Checking browser status...")

    // Check if browser.js is running
    const nodeCheckResult = await sandbox.runCommand({
      cmd: "sh",
      args: ["-c", "ps aux | grep 'node browser.js' | grep -v grep || echo 'No node browser.js process'"]
    })
    const nodeOut = await nodeCheckResult.stdout()
    console.log("  Node process:", nodeOut.trim() || "none")

    // Check browser logs
    const browserLogResult = await sandbox.runCommand({
      cmd: "sh",
      args: ["-c", "head -50 /tmp/browser.log 2>&1 || echo 'No browser log yet'"]
    })
    const browserOut = await browserLogResult.stdout()
    console.log("  Browser output:")
    console.log(browserOut || "  (no output)")

    // Check for chrome processes
    const chromeCheckResult = await sandbox.runCommand({
      cmd: "sh",
      args: ["-c", "ps aux | grep -i chrome | head -5 || echo 'No chrome process found'"]
    })
    const chromeOut = await chromeCheckResult.stdout()
    console.log("  Chrome processes:", chromeOut.trim() || "none")

    // Check session file
    const sessionCheckResult = await sandbox.runCommand({
      cmd: "sh",
      args: ["-c", `cat ~/.d3k/${project.name}.json 2>&1 || echo 'Session file not found'`]
    })
    const sessionOut = await sessionCheckResult.stdout()
    console.log("  Session file contents:")
    console.log(sessionOut || "  (not found)")

    console.log()

    // First list available tools to see what we have
    console.log("🔍 Listing available MCP tools...")
    try {
      const listResponse = await fetch(`${mcpUrl}/mcp`, {
        method: "POST",
        headers: {
          "Content-Type": "application/json",
          Accept: "application/json, text/event-stream"
        },
        body: JSON.stringify({
          jsonrpc: "2.0",
          id: 0,
          method: "tools/list"
        })
      })

      if (listResponse.ok) {
        const listText = await parseSSEResponse(listResponse)
        if (debug) {
          console.log(`  tools/list response:`, listText.substring(0, 1000))
        }

        try {
          const listResult = JSON.parse(listText)
          if (listResult.tools) {
            console.log(`  ✅ Found ${listResult.tools.length} tools`)
            if (debug) {
              for (const tool of listResult.tools) {
                console.log(`    - ${tool.name}`)
              }
            }
          }
        } catch (err) {
          console.log(`  ⚠️  Could not parse tools list: ${err}`)
        }
      }
    } catch (err) {
      console.log(`  ⚠️  Error listing tools: ${err}`)
    }
    console.log()

    // Wait a bit for logs to be generated, then visit homepage to trigger any errors
    console.log("⏳ Waiting for dev server to generate logs...")
    await new Promise((resolve) => setTimeout(resolve, 5000))

    // Visit the homepage to trigger any errors and generate logs
    console.log("🌐 Visiting homepage to trigger errors...")
    try {
      await fetch(devUrl)
      console.log("  ✅ Homepage visited")
    } catch (err) {
      console.log(`  ⚠️  Error visiting homepage: ${err}`)
    }

    // Wait a bit more for logs to be written
    await new Promise((resolve) => setTimeout(resolve, 2000))
    console.log()

    // Run AI agent workflow (deployed on Vercel) to analyze and fix issues
    console.log("🤖 Invoking AI agent workflow to analyze and fix issues...")
    // Use production deployment for workflow, not the sandbox MCP URL
    const workflowUrl = "https://dev3000-mcp.vercel.sh/api/cloud/fix-workflow"
    console.log(`  Workflow will run at: ${workflowUrl}`)
    try {
      const workflowResponse = await fetch(workflowUrl, {
        method: "POST",
        headers: {
          "Content-Type": "application/json"
        },
        body: JSON.stringify({
          mcpUrl,
          devUrl,
          projectName: project.name
        })
      })

      if (!workflowResponse.ok) {
        const errorText = await workflowResponse.text()
        throw new Error(`Workflow request failed: ${workflowResponse.status} - ${errorText}`)
      }

      const workflowResult = await workflowResponse.json()

      console.log("  ✅ Workflow completed successfully")
      if (debug) {
        console.log(`  Result:`, JSON.stringify(workflowResult, null, 2))
      }

      console.log("\n📋 Fix Proposal:")
      console.log(workflowResult.fixProposal)
      console.log()
    } catch (err) {
      console.log(`  ⚠️  Workflow failed: ${err}`)
      if (debug && err instanceof Error) {
        console.log(`  Stack trace: ${err.stack}`)
      }
    }
    console.log()

    console.log("✅ Analysis complete!")
    console.log(`\nYou can view the app at: ${devUrl}`)
    console.log(`MCP server at: ${mcpUrl}`)
  } finally {
    console.log("\n🧹 Cleaning up sandbox...")
    await sandbox.stop()
    console.log("✅ Sandbox stopped")
  }
}

/**
 * Wait for a port to become available on the sandbox
 */
async function waitForServer(sandbox: Sandbox, port: number, timeoutMs: number): Promise<void> {
  const startTime = Date.now()
  const url = sandbox.domain(port)

  while (Date.now() - startTime < timeoutMs) {
    try {
      const response = await fetch(url, { method: "HEAD" })
      if (response.ok || response.status === 404) {
        return
      }
    } catch {
      // Not ready yet
    }

    await new Promise((resolve) => setTimeout(resolve, 1000))
  }

  throw new Error(`Server on port ${port} did not become ready within ${timeoutMs}ms`)
}<|MERGE_RESOLUTION|>--- conflicted
+++ resolved
@@ -271,7 +271,6 @@
 
     // Create empty log file first
     await sandbox.runCommand({
-<<<<<<< HEAD
       cmd: "sh",
       args: ["-c", `touch ${logFilePath}`]
     })
@@ -280,16 +279,8 @@
     // Using 'sh -c' with redirection to properly capture all output
     await sandbox.runCommand({
       cmd: "sh",
-      args: ["-c", `${installCmd} run ${project.devCommand} > ${logFilePath} 2>&1`],
+      args: ["-c", `cd ${sandboxCwd} && ${installCmd} run ${project.devCommand} > ${logFilePath} 2>&1`],
       detached: true
-=======
-      cmd: installCmd,
-      args: ["run", project.devCommand],
-      detached: true,
-      cwd: sandboxCwd,
-      stdout: debug ? process.stdout : undefined,
-      stderr: debug ? process.stderr : undefined
->>>>>>> a1593430
     })
 
     // Wait for server to be ready
